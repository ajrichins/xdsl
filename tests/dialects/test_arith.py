--- conflicted
+++ resolved
@@ -37,23 +37,12 @@
     Subf,
     Subi,
     TruncFOp,
-<<<<<<< HEAD
     Cmpf,
     Negf,
     TruncIOp,
     ExtSIOp,
     ExtUIOp,
-)
-from xdsl.dialects.builtin import (
-    i32,
-    i64,
-    f32,
-    f64,
-    IndexType,
-    IntegerType,
-=======
     XOrI,
->>>>>>> 9b22c555
 )
 from xdsl.dialects.builtin import IndexType, IntegerType, f32, f64, i32, i64
 from xdsl.ir import Attribute

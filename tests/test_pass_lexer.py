--- conflicted
+++ resolved
@@ -1,18 +1,13 @@
 import pytest
 
-<<<<<<< HEAD
 from xdsl.utils.parse_pipeline import (
     PipelineLexer,
-    Kind,
     PassPipelineParseError,
     parse_pipeline,
+    Token,
 )
-=======
-from xdsl.utils.parse_pipeline import PipelineLexer, Token
-from xdsl.utils.exceptions import PassPipelineParseError
 
 Kind = Token.Kind
->>>>>>> 5e5b0abd
 
 
 def test_pass_lexer():
@@ -46,7 +41,6 @@
         list(PipelineLexer._generator("pass-1["))  # type: ignore[reportPrivateUsage]
 
     with pytest.raises(PassPipelineParseError, match="Unknown token"):
-<<<<<<< HEAD
         list(PipelineLexer._generator("pass-1{thing$=1}"))  # type: ignore[reportPrivateUsage]
 
 
@@ -110,7 +104,4 @@
         list(parse_pipeline("pass-1{arg1=1=}"))
 
     with pytest.raises(PassPipelineParseError, match="Unknown argument value"):
-        list(parse_pipeline("pass-1{arg1={}}"))
-=======
-        list(PipelineLexer._generator("pass-1{thing$=1}"))  # type: ignore[reportPrivateUsage]
->>>>>>> 5e5b0abd
+        list(parse_pipeline("pass-1{arg1={}}"))
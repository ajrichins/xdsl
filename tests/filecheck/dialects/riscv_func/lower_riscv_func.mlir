// RUN: xdsl-opt -p lower-riscv-func %s | filecheck %s

"builtin.module"() ({
// CHECK:      builtin.module {

    %file = "riscv.li"() {"immediate" = 0 : i32} : () -> !riscv.reg<s0>
    %success = "riscv_func.syscall"(%file) {"syscall_num" = 64 : i32}: (!riscv.reg<s0>) -> !riscv.reg<s1>
// CHECK-NEXT:     %file = riscv.li {"immediate" = 0 : i32} : () -> !riscv.reg<s0>
// CHECK-NEXT:     %{{.+}} = riscv.mv %{{.+}} : (!riscv.reg<s0>) -> !riscv.reg<a0>
// CHECK-NEXT:     %{{.+}} = riscv.li {"immediate" = 64 : i32} : () -> !riscv.reg<a7>
// CHECK-NEXT:     riscv.ecall : () -> ()
// CHECK-NEXT:     %{{.+}} = riscv.get_register : () -> !riscv.reg<a0>
// CHECK-NEXT:     %{{.+}} = riscv.mv %{{.+}} : (!riscv.reg<a0>) -> !riscv.reg<s1>


    "riscv_func.syscall"() {"syscall_num" = 93 : i32} : () -> ()
// CHECK-NEXT:     %{{.+}} = riscv.li {"immediate" = 93 : i32} : () -> !riscv.reg<a7>
// CHECK-NEXT:     riscv.ecall : () -> ()

    "riscv_func.func"() ({
        %0 = "riscv_func.call"() {"callee" = "get_one"} : () -> !riscv.reg<>
        %1 = "riscv_func.call"() {"callee" = "get_one"} : () -> !riscv.reg<>
        %2 = "riscv_func.call"(%0, %1) {"callee" = "add"} : (!riscv.reg<>, !riscv.reg<>) -> !riscv.reg<>
        "riscv_func.call"(%2) {"callee" = "my_print"} : (!riscv.reg<>) -> ()
        "riscv_func.return"() : () -> ()
    }) {"sym_name" = "main"} : () -> ()

<<<<<<< HEAD
// CHECK-NEXT:     riscv.code_section() ({
// CHECK-NEXT:         riscv.label() {"label" = #riscv.label<"main">} : () -> ()
// CHECK-NEXT:         riscv.jal() {"immediate" = #riscv.label<"get_one">} : () -> ()
// CHECK-NEXT:         %{{.*}} = riscv.get_register() : () -> !riscv.reg<a0>
// CHECK-NEXT:         %{{.*}} = riscv.mv(%{{.*}}) : (!riscv.reg<a0>) -> !riscv.reg<>
// CHECK-NEXT:         riscv.jal() {"immediate" = #riscv.label<"get_one">} : () -> ()
// CHECK-NEXT:         %{{.*}} = riscv.get_register() : () -> !riscv.reg<a0>
// CHECK-NEXT:         %{{.*}} = riscv.mv(%{{.*}}) : (!riscv.reg<a0>) -> !riscv.reg<>
// CHECK-NEXT:         %{{.*}} = riscv.mv(%{{.*}}) : (!riscv.reg<>) -> !riscv.reg<a0>
// CHECK-NEXT:         %{{.*}} = riscv.mv(%{{.*}}) : (!riscv.reg<>) -> !riscv.reg<a1>
// CHECK-NEXT:         riscv.jal() {"immediate" = #riscv.label<"add">} : () -> ()
// CHECK-NEXT:         %{{.*}} = riscv.get_register() : () -> !riscv.reg<a0>
// CHECK-NEXT:         %{{.*}} = riscv.mv(%{{.*}}) : (!riscv.reg<a0>) -> !riscv.reg<>
// CHECK-NEXT:         %{{.*}} = riscv.mv(%{{.*}}) : (!riscv.reg<>) -> !riscv.reg<a0>
// CHECK-NEXT:         riscv.jal() {"immediate" = #riscv.label<"my_print">} : () -> ()
// CHECK-NEXT:         riscv.ret() : () -> ()
// CHECK-NEXT:     }) : () -> ()
=======
// CHECK-NEXT:     riscv.label ({
// CHECK-NEXT:         riscv.jal {"immediate" = #riscv.label<"get_one">} : () -> ()
// CHECK-NEXT:         %{{.*}} = riscv.get_register : () -> !riscv.reg<a0>
// CHECK-NEXT:         %{{.*}} = riscv.mv %{{.*}} : (!riscv.reg<a0>) -> !riscv.reg<>
// CHECK-NEXT:         riscv.jal {"immediate" = #riscv.label<"get_one">} : () -> ()
// CHECK-NEXT:         %{{.*}} = riscv.get_register : () -> !riscv.reg<a0>
// CHECK-NEXT:         %{{.*}} = riscv.mv %{{.*}} : (!riscv.reg<a0>) -> !riscv.reg<>
// CHECK-NEXT:         %{{.*}} = riscv.mv %{{.*}} : (!riscv.reg<>) -> !riscv.reg<a0>
// CHECK-NEXT:         %{{.*}} = riscv.mv %{{.*}} : (!riscv.reg<>) -> !riscv.reg<a1>
// CHECK-NEXT:         riscv.jal {"immediate" = #riscv.label<"add">} : () -> ()
// CHECK-NEXT:         %{{.*}} = riscv.get_register : () -> !riscv.reg<a0>
// CHECK-NEXT:         %{{.*}} = riscv.mv %{{.*}} : (!riscv.reg<a0>) -> !riscv.reg<>
// CHECK-NEXT:         %{{.*}} = riscv.mv %{{.*}} : (!riscv.reg<>) -> !riscv.reg<a0>
// CHECK-NEXT:         riscv.jal {"immediate" = #riscv.label<"my_print">} : () -> ()
// CHECK-NEXT:         riscv.ret : () -> ()
// CHECK-NEXT:     }) {"label" = #riscv.label<"main">} : () -> ()
>>>>>>> 8d9a7b84


    "riscv_func.func"() ({
        "riscv_func.return"() : () -> ()
    }) {"sym_name" = "my_print"} : () -> ()

<<<<<<< HEAD
// CHECK-NEXT:     riscv.code_section() ({
// CHECK-NEXT:         riscv.label() {"label" = #riscv.label<"my_print">} : () -> ()
// CHECK-NEXT:         riscv.ret() : () -> ()
// CHECK-NEXT:     }) : () -> ()
=======
// CHECK-NEXT:     riscv.label ({
// CHECK-NEXT:         riscv.ret : () -> ()
// CHECK-NEXT:     }) {"label" = #riscv.label<"my_print">} : () -> ()
>>>>>>> 8d9a7b84

    "riscv_func.func"() ({
        %0 = "riscv.li"() {"immediate" = 1 : i32} : () -> !riscv.reg<>
        "riscv_func.return"(%0) : (!riscv.reg<>) -> ()
    }) {"sym_name" = "get_one"} : () -> ()

<<<<<<< HEAD
// CHECK-NEXT:     riscv.code_section() ({
// CHECK-NEXT:         riscv.label() {"label" = #riscv.label<"get_one">} : () -> ()
// CHECK-NEXT:         %{{.*}} = riscv.li() {"immediate" = 1 : i32} : () -> !riscv.reg<>
// CHECK-NEXT:         %{{.*}} = riscv.mv(%{{.*}}) : (!riscv.reg<>) -> !riscv.reg<a0>
// CHECK-NEXT:         riscv.ret() : () -> ()
// CHECK-NEXT:     }) : () -> ()
=======
// CHECK-NEXT:     riscv.label ({
// CHECK-NEXT:         %{{.*}} = riscv.li {"immediate" = 1 : i32} : () -> !riscv.reg<>
// CHECK-NEXT:         %{{.*}} = riscv.mv %{{.*}} : (!riscv.reg<>) -> !riscv.reg<a0>
// CHECK-NEXT:         riscv.ret : () -> ()
// CHECK-NEXT:     }) {"label" = #riscv.label<"get_one">} : () -> ()
>>>>>>> 8d9a7b84

    "riscv_func.func"() ({
    ^0(%0 : !riscv.reg<>, %1 : !riscv.reg<>):
        %2 = "riscv.add"(%0, %1) : (!riscv.reg<>, !riscv.reg<>) -> !riscv.reg<>
        "riscv_func.return"(%2) : (!riscv.reg<>) -> ()
    }) {"sym_name" = "add"} : () -> ()

<<<<<<< HEAD

// CHECK-NEXT:     riscv.code_section() ({
// CHECK-NEXT:         riscv.label() {"label" = #riscv.label<"add">} : () -> ()
// CHECK-NEXT:         %{{.*}} = riscv.get_register() : () -> !riscv.reg<a0>
// CHECK-NEXT:         %{{.*}} = riscv.get_register() : () -> !riscv.reg<a1>
// CHECK-NEXT:         %{{.*}} = riscv.add(%{{.*}}, %{{.*}}) : (!riscv.reg<a0>, !riscv.reg<a1>) -> !riscv.reg<>
// CHECK-NEXT:         %{{.*}} = riscv.mv(%{{.*}}) : (!riscv.reg<>) -> !riscv.reg<a0>
// CHECK-NEXT:         riscv.ret() : () -> ()
// CHECK-NEXT:     }) : () -> ()
=======
// CHECK-NEXT:     riscv.label ({
// CHECK-NEXT:         %{{.*}} = riscv.get_register : () -> !riscv.reg<a0>
// CHECK-NEXT:         %{{.*}} = riscv.get_register : () -> !riscv.reg<a1>
// CHECK-NEXT:         %{{.*}} = riscv.add %{{.*}}, %{{.*}} : (!riscv.reg<a0>, !riscv.reg<a1>) -> !riscv.reg<>
// CHECK-NEXT:         %{{.*}} = riscv.mv %{{.*}} : (!riscv.reg<>) -> !riscv.reg<a0>
// CHECK-NEXT:         riscv.ret : () -> ()
// CHECK-NEXT:     }) {"label" = #riscv.label<"add">} : () -> ()
>>>>>>> 8d9a7b84

}) : () -> ()

// CHECK-NEXT: }<|MERGE_RESOLUTION|>--- conflicted
+++ resolved
@@ -25,78 +25,45 @@
         "riscv_func.return"() : () -> ()
     }) {"sym_name" = "main"} : () -> ()
 
-<<<<<<< HEAD
-// CHECK-NEXT:     riscv.code_section() ({
-// CHECK-NEXT:         riscv.label() {"label" = #riscv.label<"main">} : () -> ()
-// CHECK-NEXT:         riscv.jal() {"immediate" = #riscv.label<"get_one">} : () -> ()
+// CHECK-NEXT:     riscv.code_section ({
+// CHECK-NEXT:         riscv.label {"label" = #riscv.label<"main">} : () -> ()
+// CHECK-NEXT:         riscv.jal {"immediate" = #riscv.label<"get_one">} : () -> ()
 // CHECK-NEXT:         %{{.*}} = riscv.get_register() : () -> !riscv.reg<a0>
 // CHECK-NEXT:         %{{.*}} = riscv.mv(%{{.*}}) : (!riscv.reg<a0>) -> !riscv.reg<>
-// CHECK-NEXT:         riscv.jal() {"immediate" = #riscv.label<"get_one">} : () -> ()
+// CHECK-NEXT:         riscv.jal {"immediate" = #riscv.label<"get_one">} : () -> ()
 // CHECK-NEXT:         %{{.*}} = riscv.get_register() : () -> !riscv.reg<a0>
 // CHECK-NEXT:         %{{.*}} = riscv.mv(%{{.*}}) : (!riscv.reg<a0>) -> !riscv.reg<>
 // CHECK-NEXT:         %{{.*}} = riscv.mv(%{{.*}}) : (!riscv.reg<>) -> !riscv.reg<a0>
 // CHECK-NEXT:         %{{.*}} = riscv.mv(%{{.*}}) : (!riscv.reg<>) -> !riscv.reg<a1>
-// CHECK-NEXT:         riscv.jal() {"immediate" = #riscv.label<"add">} : () -> ()
-// CHECK-NEXT:         %{{.*}} = riscv.get_register() : () -> !riscv.reg<a0>
+// CHECK-NEXT:         riscv.jal {"immediate" = #riscv.label<"add">} : () -> ()
+// CHECK-NEXT:         %{{.*}} = riscv.get_register : () -> !riscv.reg<a0>
 // CHECK-NEXT:         %{{.*}} = riscv.mv(%{{.*}}) : (!riscv.reg<a0>) -> !riscv.reg<>
 // CHECK-NEXT:         %{{.*}} = riscv.mv(%{{.*}}) : (!riscv.reg<>) -> !riscv.reg<a0>
-// CHECK-NEXT:         riscv.jal() {"immediate" = #riscv.label<"my_print">} : () -> ()
-// CHECK-NEXT:         riscv.ret() : () -> ()
-// CHECK-NEXT:     }) : () -> ()
-=======
-// CHECK-NEXT:     riscv.label ({
-// CHECK-NEXT:         riscv.jal {"immediate" = #riscv.label<"get_one">} : () -> ()
-// CHECK-NEXT:         %{{.*}} = riscv.get_register : () -> !riscv.reg<a0>
-// CHECK-NEXT:         %{{.*}} = riscv.mv %{{.*}} : (!riscv.reg<a0>) -> !riscv.reg<>
-// CHECK-NEXT:         riscv.jal {"immediate" = #riscv.label<"get_one">} : () -> ()
-// CHECK-NEXT:         %{{.*}} = riscv.get_register : () -> !riscv.reg<a0>
-// CHECK-NEXT:         %{{.*}} = riscv.mv %{{.*}} : (!riscv.reg<a0>) -> !riscv.reg<>
-// CHECK-NEXT:         %{{.*}} = riscv.mv %{{.*}} : (!riscv.reg<>) -> !riscv.reg<a0>
-// CHECK-NEXT:         %{{.*}} = riscv.mv %{{.*}} : (!riscv.reg<>) -> !riscv.reg<a1>
-// CHECK-NEXT:         riscv.jal {"immediate" = #riscv.label<"add">} : () -> ()
-// CHECK-NEXT:         %{{.*}} = riscv.get_register : () -> !riscv.reg<a0>
-// CHECK-NEXT:         %{{.*}} = riscv.mv %{{.*}} : (!riscv.reg<a0>) -> !riscv.reg<>
-// CHECK-NEXT:         %{{.*}} = riscv.mv %{{.*}} : (!riscv.reg<>) -> !riscv.reg<a0>
 // CHECK-NEXT:         riscv.jal {"immediate" = #riscv.label<"my_print">} : () -> ()
 // CHECK-NEXT:         riscv.ret : () -> ()
-// CHECK-NEXT:     }) {"label" = #riscv.label<"main">} : () -> ()
->>>>>>> 8d9a7b84
+// CHECK-NEXT:     }) : () -> ()
 
 
     "riscv_func.func"() ({
         "riscv_func.return"() : () -> ()
     }) {"sym_name" = "my_print"} : () -> ()
 
-<<<<<<< HEAD
-// CHECK-NEXT:     riscv.code_section() ({
-// CHECK-NEXT:         riscv.label() {"label" = #riscv.label<"my_print">} : () -> ()
-// CHECK-NEXT:         riscv.ret() : () -> ()
+// CHECK-NEXT:     riscv.code_section ({
+// CHECK-NEXT:         riscv.label {"label" = #riscv.label<"my_print">} : () -> ()
+// CHECK-NEXT:         riscv.ret : () -> ()
 // CHECK-NEXT:     }) : () -> ()
-=======
-// CHECK-NEXT:     riscv.label ({
-// CHECK-NEXT:         riscv.ret : () -> ()
-// CHECK-NEXT:     }) {"label" = #riscv.label<"my_print">} : () -> ()
->>>>>>> 8d9a7b84
 
-    "riscv_func.func"() ({
-        %0 = "riscv.li"() {"immediate" = 1 : i32} : () -> !riscv.reg<>
+    "riscv_func.func" ({
+        %0 = "riscv.li" {"immediate" = 1 : i32} : () -> !riscv.reg<>
         "riscv_func.return"(%0) : (!riscv.reg<>) -> ()
     }) {"sym_name" = "get_one"} : () -> ()
 
-<<<<<<< HEAD
-// CHECK-NEXT:     riscv.code_section() ({
-// CHECK-NEXT:         riscv.label() {"label" = #riscv.label<"get_one">} : () -> ()
-// CHECK-NEXT:         %{{.*}} = riscv.li() {"immediate" = 1 : i32} : () -> !riscv.reg<>
+// CHECK-NEXT:     riscv.code_section ({
+// CHECK-NEXT:         riscv.label {"label" = #riscv.label<"get_one">} : () -> ()
+// CHECK-NEXT:         %{{.*}} = riscv.li {"immediate" = 1 : i32} : () -> !riscv.reg<>
 // CHECK-NEXT:         %{{.*}} = riscv.mv(%{{.*}}) : (!riscv.reg<>) -> !riscv.reg<a0>
-// CHECK-NEXT:         riscv.ret() : () -> ()
+// CHECK-NEXT:         riscv.ret : () -> ()
 // CHECK-NEXT:     }) : () -> ()
-=======
-// CHECK-NEXT:     riscv.label ({
-// CHECK-NEXT:         %{{.*}} = riscv.li {"immediate" = 1 : i32} : () -> !riscv.reg<>
-// CHECK-NEXT:         %{{.*}} = riscv.mv %{{.*}} : (!riscv.reg<>) -> !riscv.reg<a0>
-// CHECK-NEXT:         riscv.ret : () -> ()
-// CHECK-NEXT:     }) {"label" = #riscv.label<"get_one">} : () -> ()
->>>>>>> 8d9a7b84
 
     "riscv_func.func"() ({
     ^0(%0 : !riscv.reg<>, %1 : !riscv.reg<>):
@@ -104,25 +71,15 @@
         "riscv_func.return"(%2) : (!riscv.reg<>) -> ()
     }) {"sym_name" = "add"} : () -> ()
 
-<<<<<<< HEAD
 
-// CHECK-NEXT:     riscv.code_section() ({
-// CHECK-NEXT:         riscv.label() {"label" = #riscv.label<"add">} : () -> ()
-// CHECK-NEXT:         %{{.*}} = riscv.get_register() : () -> !riscv.reg<a0>
-// CHECK-NEXT:         %{{.*}} = riscv.get_register() : () -> !riscv.reg<a1>
+// CHECK-NEXT:     riscv.code_section ({
+// CHECK-NEXT:         riscv.label {"label" = #riscv.label<"add">} : () -> ()
+// CHECK-NEXT:         %{{.*}} = riscv.get_register : () -> !riscv.reg<a0>
+// CHECK-NEXT:         %{{.*}} = riscv.get_register : () -> !riscv.reg<a1>
 // CHECK-NEXT:         %{{.*}} = riscv.add(%{{.*}}, %{{.*}}) : (!riscv.reg<a0>, !riscv.reg<a1>) -> !riscv.reg<>
 // CHECK-NEXT:         %{{.*}} = riscv.mv(%{{.*}}) : (!riscv.reg<>) -> !riscv.reg<a0>
-// CHECK-NEXT:         riscv.ret() : () -> ()
+// CHECK-NEXT:         riscv.ret : () -> ()
 // CHECK-NEXT:     }) : () -> ()
-=======
-// CHECK-NEXT:     riscv.label ({
-// CHECK-NEXT:         %{{.*}} = riscv.get_register : () -> !riscv.reg<a0>
-// CHECK-NEXT:         %{{.*}} = riscv.get_register : () -> !riscv.reg<a1>
-// CHECK-NEXT:         %{{.*}} = riscv.add %{{.*}}, %{{.*}} : (!riscv.reg<a0>, !riscv.reg<a1>) -> !riscv.reg<>
-// CHECK-NEXT:         %{{.*}} = riscv.mv %{{.*}} : (!riscv.reg<>) -> !riscv.reg<a0>
-// CHECK-NEXT:         riscv.ret : () -> ()
-// CHECK-NEXT:     }) {"label" = #riscv.label<"add">} : () -> ()
->>>>>>> 8d9a7b84
 
 }) : () -> ()
 

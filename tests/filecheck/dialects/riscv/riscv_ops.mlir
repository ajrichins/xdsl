// RUN: xdsl-opt %s | xdsl-opt --print-op-generic | xdsl-opt | filecheck %s
"builtin.module"() ({
<<<<<<< HEAD
  riscv.code_section() ({
    riscv.label() {"label" = #riscv.label<"main">}: () -> ()

    %0 = riscv.get_register() : () -> !riscv.reg<>
    %1 = riscv.get_register() : () -> !riscv.reg<>
=======
  riscv.label ({
    %0 = riscv.get_register : () -> !riscv.reg<>
    %1 = riscv.get_register : () -> !riscv.reg<>
>>>>>>> 8d9a7b84
    // RV32I/RV64I: 2.4 Integer Computational Instructions

    // Integer Register-Immediate Instructions
    %addi = riscv.addi %0 {"immediate" = 1 : i32}: (!riscv.reg<>) -> !riscv.reg<>
    // CHECK: %{{.*}} = riscv.addi %{{.*}} {"immediate" = 1 : i32} : (!riscv.reg<>) -> !riscv.reg<>
    %slti = riscv.slti %0 {"immediate" = 1 : i32}: (!riscv.reg<>) -> !riscv.reg<>
    // CHECK-NEXT: %{{.*}} = riscv.slti %0 {"immediate" = 1 : i32} : (!riscv.reg<>) -> !riscv.reg<>
    %sltiu = riscv.sltiu %0 {"immediate" = 1 : i32}: (!riscv.reg<>) -> !riscv.reg<>
    // CHECK-NEXT: %{{.*}} = riscv.sltiu %0 {"immediate" = 1 : i32} : (!riscv.reg<>) -> !riscv.reg<>
    %andi = riscv.andi %0 {"immediate" = 1 : i32}: (!riscv.reg<>) -> !riscv.reg<>
    // CHECK-NEXT: %{{.*}} = riscv.andi %0 {"immediate" = 1 : i32} : (!riscv.reg<>) -> !riscv.reg<>
    %ori = riscv.ori %0 {"immediate" = 1 : i32}: (!riscv.reg<>) -> !riscv.reg<>
    // CHECK-NEXT: %{{.*}} = riscv.ori %0 {"immediate" = 1 : i32} : (!riscv.reg<>) -> !riscv.reg<>
    %xori = riscv.xori %0 {"immediate" = 1 : i32}: (!riscv.reg<>) -> !riscv.reg<>
    // CHECK-NEXT: %{{.*}} = riscv.xori %0 {"immediate" = 1 : i32} : (!riscv.reg<>) -> !riscv.reg<>
    %slli = riscv.slli %0 {"immediate" = 1 : i32}: (!riscv.reg<>) -> !riscv.reg<>
    // CHECK-NEXT: %{{.*}} = riscv.slli %0 {"immediate" = 1 : i32} : (!riscv.reg<>) -> !riscv.reg<>
    %srli = riscv.srli %0 {"immediate" = 1 : i32}: (!riscv.reg<>) -> !riscv.reg<>
    // CHECK-NEXT: %{{.*}} = riscv.srli %0 {"immediate" = 1 : i32} : (!riscv.reg<>) -> !riscv.reg<>
    %srai = riscv.srai %0 {"immediate" = 1 : i32}: (!riscv.reg<>) -> !riscv.reg<>
    // CHECK-NEXT: %{{.*}} = riscv.srai %0 {"immediate" = 1 : i32} : (!riscv.reg<>) -> !riscv.reg<>
    %lui = riscv.lui {"immediate" = 1 : i32}: () -> !riscv.reg<>
    // CHECK-NEXT: %{{.*}} = riscv.lui {"immediate" = 1 : i32} : () -> !riscv.reg<>
    %auipc = riscv.auipc {"immediate" = 1 : i32}: () -> !riscv.reg<>
    // CHECK-NEXT: %{{.*}} = riscv.auipc {"immediate" = 1 : i32} : () -> !riscv.reg<>
    %mv = riscv.mv %0 : (!riscv.reg<>) -> !riscv.reg<>
    // CHECK: %{{.*}} = riscv.mv %{{.*}} : (!riscv.reg<>) -> !riscv.reg<>

    // Integer Register-Register Operations
    %add = riscv.add %0, %1 : (!riscv.reg<>, !riscv.reg<>) -> !riscv.reg<>
    // CHECK-NEXT: %{{.*}} = riscv.add %{{.*}}, %{{.*}} : (!riscv.reg<>, !riscv.reg<>) -> !riscv.reg<>
    %slt = riscv.slt %0, %1 : (!riscv.reg<>, !riscv.reg<>) -> !riscv.reg<>
    // CHECK-NEXT: %{{.*}} = riscv.slt %{{.*}}, %{{.*}} : (!riscv.reg<>, !riscv.reg<>) -> !riscv.reg<>
    %sltu = riscv.sltu %0, %1 : (!riscv.reg<>, !riscv.reg<>) -> !riscv.reg<>
    // CHECK-NEXT: %{{.*}} = riscv.sltu %{{.*}}, %{{.*}} : (!riscv.reg<>, !riscv.reg<>) -> !riscv.reg<>
    %and = riscv.and %0, %1 : (!riscv.reg<>, !riscv.reg<>) -> !riscv.reg<>
    // CHECK-NEXT: %{{.*}} = riscv.and %{{.*}}, %{{.*}} : (!riscv.reg<>, !riscv.reg<>) -> !riscv.reg<>
    %or = riscv.or %0, %1 : (!riscv.reg<>, !riscv.reg<>) -> !riscv.reg<>
    // CHECK-NEXT: %{{.*}} = riscv.or %{{.*}}, %{{.*}} : (!riscv.reg<>, !riscv.reg<>) -> !riscv.reg<>
    %xor = riscv.xor %0, %1 : (!riscv.reg<>, !riscv.reg<>) -> !riscv.reg<>
    // CHECK-NEXT: %{{.*}} = riscv.xor %{{.*}}, %{{.*}} : (!riscv.reg<>, !riscv.reg<>) -> !riscv.reg<>
    %sll = riscv.sll %0, %1 : (!riscv.reg<>, !riscv.reg<>) -> !riscv.reg<>
    // CHECK-NEXT: %{{.*}} = riscv.sll %{{.*}}, %{{.*}} : (!riscv.reg<>, !riscv.reg<>) -> !riscv.reg<>
    %srl = riscv.srl %0, %1 : (!riscv.reg<>, !riscv.reg<>) -> !riscv.reg<>
    // CHECK-NEXT: %{{.*}} = riscv.srl %{{.*}}, %{{.*}} : (!riscv.reg<>, !riscv.reg<>) -> !riscv.reg<>
    %sub = riscv.sub %0, %1 : (!riscv.reg<>, !riscv.reg<>) -> !riscv.reg<>
    // CHECK-NEXT: %{{.*}} = riscv.sub %{{.*}}, %{{.*}} : (!riscv.reg<>, !riscv.reg<>) -> !riscv.reg<>
    %sra = riscv.sra %0, %1 : (!riscv.reg<>, !riscv.reg<>) -> !riscv.reg<>
    // CHECK-NEXT: %{{.*}} = riscv.sra %{{.*}}, %{{.*}} : (!riscv.reg<>, !riscv.reg<>) -> !riscv.reg<>
    riscv.nop : () -> ()
    // CHECK-NEXT: riscv.nop : () -> ()

    // RV32I/RV64I: 2.5 Control Transfer Instructions

    // Unconditional Branch Instructions
    riscv.jal {"immediate" = 1 : i32} : () -> ()
    // CHECK-NEXT: riscv.jal {"immediate" = 1 : i32} : () -> ()
    riscv.jal {"immediate" = 1 : i32, "rd" = !riscv.reg<>} : () -> ()
    // CHECK-NEXT: riscv.jal {"immediate" = 1 : i32, "rd" = !riscv.reg<>} : () -> ()
    riscv.jal {"immediate" = #riscv.label<"label">} : () -> ()
    // CHECK-NEXT: riscv.jal {"immediate" = #riscv.label<"label">} : () -> ()

    riscv.j {"immediate" = 1 : i32} : () -> ()
    // CHECK-NEXT: riscv.j {"immediate" = 1 : i32} : () -> ()
    riscv.j {"immediate" = #riscv.label<"label">} : () -> ()
    // CHECK-NEXT: riscv.j {"immediate" = #riscv.label<"label">} : () -> ()

    riscv.jalr %0 {"immediate" = 1 : i32}: (!riscv.reg<>) -> ()
    // CHECK-NEXT: riscv.jalr %0 {"immediate" = 1 : i32} : (!riscv.reg<>) -> ()
    riscv.jalr %0 {"immediate" = 1 : i32, "rd" = !riscv.reg<>} : (!riscv.reg<>) -> ()
    // CHECK-NEXT: riscv.jalr %0 {"immediate" = 1 : i32, "rd" = !riscv.reg<>} : (!riscv.reg<>) -> ()
    riscv.jalr %0 {"immediate" = #riscv.label<"label">} : (!riscv.reg<>) -> ()
    // CHECK-NEXT: riscv.jalr %0 {"immediate" = #riscv.label<"label">} : (!riscv.reg<>) -> ()

    riscv.ret : () -> ()
    // CHECK-NEXT: riscv.ret : () -> ()
  ^0(%2 : !riscv.reg<>, %3 : !riscv.reg<>):
  // CHECK-NEXT: ^0(%2 : !riscv.reg<>, %3 : !riscv.reg<>):

    // Conditional Branch Instructions
    riscv.beq %0, %1 {"offset" = 1 : i32}: (!riscv.reg<>, !riscv.reg<>) -> ()
    // CHECK-NEXT: riscv.beq %{{.*}}, %{{.*}} {"offset" = 1 : i32} : (!riscv.reg<>, !riscv.reg<>) -> ()
    riscv.bne %0, %1 {"offset" = 1 : i32}: (!riscv.reg<>, !riscv.reg<>) -> ()
    // CHECK-NEXT: riscv.bne %{{.*}}, %{{.*}} {"offset" = 1 : i32} : (!riscv.reg<>, !riscv.reg<>) -> ()
    riscv.blt %0, %1 {"offset" = 1 : i32}: (!riscv.reg<>, !riscv.reg<>) -> ()
    // CHECK-NEXT: riscv.blt %{{.*}}, %{{.*}} {"offset" = 1 : i32} : (!riscv.reg<>, !riscv.reg<>) -> ()
    riscv.bge %0, %1 {"offset" = 1 : i32}: (!riscv.reg<>, !riscv.reg<>) -> ()
    // CHECK-NEXT: riscv.bge %{{.*}}, %{{.*}} {"offset" = 1 : i32} : (!riscv.reg<>, !riscv.reg<>) -> ()
    riscv.bltu %0, %1 {"offset" = 1 : i32}: (!riscv.reg<>, !riscv.reg<>) -> ()
    // CHECK-NEXT: riscv.bltu %{{.*}}, %{{.*}} {"offset" = 1 : i32} : (!riscv.reg<>, !riscv.reg<>) -> ()
    riscv.bgeu %0, %1 {"offset" = 1 : i32}: (!riscv.reg<>, !riscv.reg<>) -> ()
    // CHECK-NEXT: riscv.bgeu %{{.*}}, %{{.*}} {"offset" = 1 : i32} : (!riscv.reg<>, !riscv.reg<>) -> ()

    // RV32I/RV64I: 2.6 Load and Store Instructions

    %lb = riscv.lb %0 {"immediate" = 1 : i32}: (!riscv.reg<>) -> !riscv.reg<>
    // CHECK-NEXT: %{{.*}} = riscv.lb %0 {"immediate" = 1 : i32} : (!riscv.reg<>) -> !riscv.reg<>
    %lbu = riscv.lbu %0 {"immediate" = 1 : i32}: (!riscv.reg<>) -> !riscv.reg<>
    // CHECK-NEXT: %{{.*}} = riscv.lbu %0 {"immediate" = 1 : i32} : (!riscv.reg<>) -> !riscv.reg<>
    %lh = riscv.lh %0 {"immediate" = 1 : i32}: (!riscv.reg<>) -> !riscv.reg<>
    // CHECK-NEXT: %{{.*}} = riscv.lh %0 {"immediate" = 1 : i32} : (!riscv.reg<>) -> !riscv.reg<>
    %lhu = riscv.lhu %0 {"immediate" = 1 : i32}: (!riscv.reg<>) -> !riscv.reg<>
    // CHECK-NEXT: %{{.*}} = riscv.lhu %0 {"immediate" = 1 : i32} : (!riscv.reg<>) -> !riscv.reg<>
    %lw = riscv.lw %0 {"immediate" = 1 : i32}: (!riscv.reg<>) -> !riscv.reg<>
    // CHECK-NEXT: %{{.*}} = riscv.lw %0 {"immediate" = 1 : i32} : (!riscv.reg<>) -> !riscv.reg<>
    riscv.sb %0, %1 {"immediate" = 1 : i32}: (!riscv.reg<>, !riscv.reg<>) -> ()
    // CHECK-NEXT: riscv.sb %0, %1 {"immediate" = 1 : i32} : (!riscv.reg<>, !riscv.reg<>) -> ()
    riscv.sh %0, %1 {"immediate" = 1 : i32}: (!riscv.reg<>, !riscv.reg<>) -> ()
    // CHECK-NEXT: riscv.sh %0, %1 {"immediate" = 1 : i32} : (!riscv.reg<>, !riscv.reg<>) -> ()
    riscv.sw %0, %1 {"immediate" = 1 : i32}: (!riscv.reg<>, !riscv.reg<>) -> ()
    // CHECK-NEXT: riscv.sw %0, %1 {"immediate" = 1 : i32} : (!riscv.reg<>, !riscv.reg<>) -> ()

    // RV32I/RV64I: 2.8 Control and Status Register Instructions

    %csrrw_rw = riscv.csrrw %0 {"csr" = 1024 : i32}: (!riscv.reg<>) -> !riscv.reg<>
    // CHECK-NEXT: %{{.*}} = riscv.csrrw %0 {"csr" = 1024 : i32} : (!riscv.reg<>) -> !riscv.reg<>
    %csrrw_w = riscv.csrrw %0 {"csr" = 1024 : i32, "writeonly"}: (!riscv.reg<>) -> !riscv.reg<>
    // CHECK-NEXT: %{{.*}} = riscv.csrrw %0 {"csr" = 1024 : i32, "writeonly"} : (!riscv.reg<>) -> !riscv.reg<>
    %csrrs_rw = riscv.csrrs %0 {"csr" = 1024 : i32}: (!riscv.reg<>) -> !riscv.reg<>
    // CHECK-NEXT: %{{.*}} = riscv.csrrs %0 {"csr" = 1024 : i32} : (!riscv.reg<>) -> !riscv.reg<>
    %csrrs_r = riscv.csrrs %0 {"csr" = 1024 : i32, "readonly"}: (!riscv.reg<>) -> !riscv.reg<>
    // CHECK-NEXT: %{{.*}} = riscv.csrrs %0 {"csr" = 1024 : i32, "readonly"} : (!riscv.reg<>) -> !riscv.reg<>
    %csrrc_rw = riscv.csrrc %0 {"csr" = 1024 : i32}: (!riscv.reg<>) -> !riscv.reg<>
    // CHECK-NEXT: %{{.*}} = riscv.csrrc %0 {"csr" = 1024 : i32} : (!riscv.reg<>) -> !riscv.reg<>
    %csrrc_r = riscv.csrrc %0 {"csr" = 1024 : i32, "readonly"}: (!riscv.reg<>) -> !riscv.reg<>
    // CHECK-NEXT: %{{.*}} = riscv.csrrc %0 {"csr" = 1024 : i32, "readonly"} : (!riscv.reg<>) -> !riscv.reg<>
    %csrrsi_rw = riscv.csrrsi {"csr" = 1024 : i32, "immediate" = 8 : i32}: () -> !riscv.reg<>
    // CHECK-NEXT: %{{.*}} = riscv.csrrsi {"csr" = 1024 : i32, "immediate" = 8 : i32} : () -> !riscv.reg<>
    %csrrsi_r = riscv.csrrsi {"csr" = 1024 : i32, "immediate" = 0 : i32}: () -> !riscv.reg<>
    // CHECK-NEXT: %{{.*}} = riscv.csrrsi {"csr" = 1024 : i32, "immediate" = 0 : i32} : () -> !riscv.reg<>
    %csrrci_rw = riscv.csrrci {"csr" = 1024 : i32, "immediate" = 8 : i32}: () -> !riscv.reg<>
    // CHECK-NEXT: %{{.*}} = riscv.csrrci {"csr" = 1024 : i32, "immediate" = 8 : i32} : () -> !riscv.reg<>
    %csrrci_r = riscv.csrrci {"csr" = 1024 : i32, "immediate" = 0 : i32}: () -> !riscv.reg<>
    // CHECK-NEXT: %{{.*}} = riscv.csrrci {"csr" = 1024 : i32, "immediate" = 0 : i32} : () -> !riscv.reg<>
    %csrrwi_rw = riscv.csrrwi {"csr" = 1024 : i32, "immediate" = 1 : i32}: () -> !riscv.reg<>
    // CHECK-NEXT: %{{.*}} = riscv.csrrwi {"csr" = 1024 : i32, "immediate" = 1 : i32} : () -> !riscv.reg<>
    %csrrwi_w = riscv.csrrwi {"csr" = 1024 : i32, "writeonly", "immediate" = 1 : i32}: () -> !riscv.reg<>
    // CHECK-NEXT: %{{.*}} = riscv.csrrwi {"csr" = 1024 : i32, "writeonly", "immediate" = 1 : i32} : () -> !riscv.reg<>

    // Machine Mode Privileged Instructions
    riscv.wfi : () -> ()
    // CHECK-NEXT: riscv.wfi : () -> ()


    // RV32M/RV64M: 7 “M” Standard Extension for Integer Multiplication and Division

    // Multiplication Operations
    %mul = riscv.mul %0, %1 : (!riscv.reg<>, !riscv.reg<>) -> !riscv.reg<>
    // CHECK-NEXT: %{{.*}} = riscv.mul %{{.*}}, %{{.*}} : (!riscv.reg<>, !riscv.reg<>) -> !riscv.reg<>
    %mulh = riscv.mulh %0, %1 : (!riscv.reg<>, !riscv.reg<>) -> !riscv.reg<>
    // CHECK-NEXT: %{{.*}} = riscv.mulh %{{.*}}, %{{.*}} : (!riscv.reg<>, !riscv.reg<>) -> !riscv.reg<>
    %mulhsu = riscv.mulhsu %0, %1 : (!riscv.reg<>, !riscv.reg<>) -> !riscv.reg<>
    // CHECK-NEXT: %{{.*}} = riscv.mulhsu %{{.*}}, %{{.*}} : (!riscv.reg<>, !riscv.reg<>) -> !riscv.reg<>
    %mulhu = riscv.mulhu %0, %1 : (!riscv.reg<>, !riscv.reg<>) -> !riscv.reg<>
    // CHECK-NEXT: %{{.*}} = riscv.mulhu %{{.*}}, %{{.*}} : (!riscv.reg<>, !riscv.reg<>) -> !riscv.reg<>

    // Division Operations
    %div = riscv.div %0, %1 : (!riscv.reg<>, !riscv.reg<>) -> !riscv.reg<>
    // CHECK-NEXT: %{{.*}} = riscv.div %{{.*}}, %{{.*}} : (!riscv.reg<>, !riscv.reg<>) -> !riscv.reg<>
    %divu = riscv.divu %0, %1 : (!riscv.reg<>, !riscv.reg<>) -> !riscv.reg<>
    // CHECK-NEXT: %{{.*}} = riscv.divu %{{.*}}, %{{.*}} : (!riscv.reg<>, !riscv.reg<>) -> !riscv.reg<>
    %rem = riscv.rem %0, %1 : (!riscv.reg<>, !riscv.reg<>) -> !riscv.reg<>
    // CHECK-NEXT: %{{.*}} = riscv.rem %{{.*}}, %{{.*}} : (!riscv.reg<>, !riscv.reg<>) -> !riscv.reg<>
    %remu = riscv.remu %0, %1 : (!riscv.reg<>, !riscv.reg<>) -> !riscv.reg<>
    // CHECK-NEXT: %{{.*}} = riscv.remu %{{.*}}, %{{.*}} : (!riscv.reg<>, !riscv.reg<>) -> !riscv.reg<>

    // Assembler pseudo-instructions

    %li = riscv.li {"immediate" = 1 : i32}: () -> !riscv.reg<>
    // CHECK-NEXT: %{{.*}} = riscv.li {"immediate" = 1 : i32} : () -> !riscv.reg<>
    // Environment Call and Breakpoints
<<<<<<< HEAD
    riscv.ecall() : () -> ()
    // CHECK-NEXT: riscv.ecall() : () -> ()
    riscv.ebreak() : () -> ()
    // CHECK-NEXT: riscv.ebreak() : () -> ()
    riscv.directive() {"directive" = ".align", "value" = "2"} : () -> ()
    // CHECK-NEXT: riscv.directive() {"directive" = ".align", "value" = "2"} : () -> ()
    riscv.assembly_section() ({
      %nested_li = riscv.li() {"immediate" = 1 : i32} : () -> !riscv.reg<>
    }) {"directive" = ".text"} : () -> ()
    // CHECK-NEXT:  riscv.assembly_section() ({
    // CHECK-NEXT:    %{{.*}} = riscv.li() {"immediate" = 1 : i32} : () -> !riscv.reg<>
=======
    riscv.ecall : () -> ()
    // CHECK-NEXT: riscv.ecall : () -> ()
    riscv.ebreak : () -> ()
    // CHECK-NEXT: riscv.ebreak : () -> ()
    riscv.directive {"directive" = ".align", "value" = "2"} : () -> ()
    // CHECK-NEXT: riscv.directive {"directive" = ".align", "value" = "2"} : () -> ()
    riscv.directive ({
      %nested_li = riscv.li() {"immediate" = 1 : i32} : () -> !riscv.reg<>
    }) {"directive" = ".text"} : () -> ()
    // CHECK-NEXT:  riscv.directive ({
    // CHECK-NEXT:    %{{.*}} = riscv.li {"immediate" = 1 : i32} : () -> !riscv.reg<>
>>>>>>> 8d9a7b84
    // CHECK-NEXT:  }) {"directive" = ".text"} : () -> ()

    // Custom instruction
    %custom0, %custom1 = riscv.custom_assembly_instruction %0, %1 {"instruction_name" = "hello"} : (!riscv.reg<>, !riscv.reg<>) -> (!riscv.reg<>, !riscv.reg<>)
    // CHECK-NEXT:   %custom0, %custom1 = riscv.custom_assembly_instruction %0, %1 {"instruction_name" = "hello"} : (!riscv.reg<>, !riscv.reg<>) -> (!riscv.reg<>, !riscv.reg<>)


    // RISC-V extensions
    riscv.scfgw %0, %1 : (!riscv.reg<>, !riscv.reg<>) -> ()
    // CHECK-NEXT: riscv.scfgw %0, %1 : (!riscv.reg<>, !riscv.reg<>) -> ()

    // RV32F: 8 “F” Standard Extension for Single-Precision Floating-Point, Version 2.0
    %f0 = riscv.get_float_register : () -> !riscv.freg<>
    // CHECK-NEXT: %{{.*}} = riscv.get_float_register : () -> !riscv.freg<>
    %f1 = riscv.get_float_register : () -> !riscv.freg<>
    // CHECK-NEXT: %{{.*}} = riscv.get_float_register : () -> !riscv.freg<>
    %f2 = riscv.get_float_register : () -> !riscv.freg<>
    // CHECK-NEXT: %{{.*}} = riscv.get_float_register : () -> !riscv.freg<>

    %fmadd_s = riscv.fmadd.s %f0, %f1, %f2 : (!riscv.freg<>, !riscv.freg<>, !riscv.freg<>) -> !riscv.freg<>
    // CHECK-NEXT: %{{.*}} = riscv.fmadd.s %{{.*}}, %{{.*}}, %{{.*}} : (!riscv.freg<>, !riscv.freg<>, !riscv.freg<>) -> !riscv.freg<>
    %fmsub_s = riscv.fmsub.s %f0, %f1, %f2 : (!riscv.freg<>, !riscv.freg<>, !riscv.freg<>) -> !riscv.freg<>
    // CHECK-NEXT: %{{.*}} = riscv.fmsub.s %{{.*}}, %{{.*}}, %{{.*}} : (!riscv.freg<>, !riscv.freg<>, !riscv.freg<>) -> !riscv.freg<>
    %fnmsub_s = riscv.fnmsub.s %f0, %f1, %f2 : (!riscv.freg<>, !riscv.freg<>, !riscv.freg<>) -> !riscv.freg<>
    // CHECK-NEXT: %{{.*}} = riscv.fnmsub.s %{{.*}}, %{{.*}}, %{{.*}} : (!riscv.freg<>, !riscv.freg<>, !riscv.freg<>) -> !riscv.freg<>
    %fnmadd_s = riscv.fnmadd.s %f0, %f1, %f2 : (!riscv.freg<>, !riscv.freg<>, !riscv.freg<>) -> !riscv.freg<>
    // CHECK-NEXT: %{{.*}} = riscv.fnmadd.s %{{.*}}, %{{.*}}, %{{.*}} : (!riscv.freg<>, !riscv.freg<>, !riscv.freg<>) -> !riscv.freg<>

    %fadd_s = riscv.fadd.s %f0, %f1 : (!riscv.freg<>, !riscv.freg<>) -> !riscv.freg<>
    // CHECK-NEXT: %{{.*}} = riscv.fadd.s %{{.*}}, %{{.*}} : (!riscv.freg<>, !riscv.freg<>) -> !riscv.freg<>
    %fsub_s = riscv.fsub.s %f0, %f1 : (!riscv.freg<>, !riscv.freg<>) -> !riscv.freg<>
    // CHECK-NEXT: %{{.*}} = riscv.fsub.s %{{.*}}, %{{.*}} : (!riscv.freg<>, !riscv.freg<>) -> !riscv.freg<>
    %fmul_s = riscv.fmul.s %f0, %f1 : (!riscv.freg<>, !riscv.freg<>) -> !riscv.freg<>
    // CHECK-NEXT: %{{.*}} = riscv.fmul.s %{{.*}}, %{{.*}} : (!riscv.freg<>, !riscv.freg<>) -> !riscv.freg<>
    %fdiv_s = riscv.fdiv.s %f0, %f1 : (!riscv.freg<>, !riscv.freg<>) -> !riscv.freg<>
    // CHECK-NEXT: %{{.*}} = riscv.fdiv.s %{{.*}}, %{{.*}} : (!riscv.freg<>, !riscv.freg<>) -> !riscv.freg<>
    %fsqrt_s = riscv.fsqrt.s %f0 : (!riscv.freg<>) -> !riscv.freg<>
    // CHECK-NEXT: %{{.*}} = riscv.fsqrt.s %{{.*}} : (!riscv.freg<>) -> !riscv.freg<>

    %fsgnj_s = riscv.fsgnj.s %f0, %f1 : (!riscv.freg<>, !riscv.freg<>) -> !riscv.freg<>
    // CHECK-NEXT: %{{.*}} = riscv.fsgnj.s %{{.*}}, %{{.*}} : (!riscv.freg<>, !riscv.freg<>) -> !riscv.freg<>
    %fsgnjn_s = riscv.fsgnjn.s %f0, %f1 : (!riscv.freg<>, !riscv.freg<>) -> !riscv.freg<>
    // CHECK-NEXT: %{{.*}} = riscv.fsgnjn.s %{{.*}}, %{{.*}} : (!riscv.freg<>, !riscv.freg<>) -> !riscv.freg<>
    %fsgnjx_s = riscv.fsgnjx.s %f0, %f1 : (!riscv.freg<>, !riscv.freg<>) -> !riscv.freg<>
    // CHECK-NEXT: %{{.*}} = riscv.fsgnjx.s %{{.*}}, %{{.*}} : (!riscv.freg<>, !riscv.freg<>) -> !riscv.freg<>

    %fmin_s = riscv.fmin.s %f0, %f1 : (!riscv.freg<>, !riscv.freg<>) -> !riscv.freg<>
    // CHECK-NEXT: %{{.*}} = riscv.fmin.s %{{.*}}, %{{.*}} : (!riscv.freg<>, !riscv.freg<>) -> !riscv.freg<>
    %fmax_s = riscv.fmax.s %f0, %f1 : (!riscv.freg<>, !riscv.freg<>) -> !riscv.freg<>
    // CHECK-NEXT: %{{.*}} = riscv.fmax.s %{{.*}}, %{{.*}} : (!riscv.freg<>, !riscv.freg<>) -> !riscv.freg<>

    %fcvt_w_s = riscv.fcvt.w.s %f0 : (!riscv.freg<>) -> !riscv.reg<>
    // CHECK-NEXT: %{{.*}} = riscv.fcvt.w.s %{{.*}} : (!riscv.freg<>) -> !riscv.reg<>
    %fcvt_wu_s = riscv.fcvt.wu.s %f0 : (!riscv.freg<>) -> !riscv.reg<>
    // CHECK-NEXT: %{{.*}} = riscv.fcvt.wu.s %{{.*}} : (!riscv.freg<>) -> !riscv.reg<>
    %fmv_x_w = riscv.fmv.x.w %f0 : (!riscv.freg<>) -> !riscv.reg<>
    // CHECK-NEXT: %{{.*}} = riscv.fmv.x.w %{{.*}} : (!riscv.freg<>) -> !riscv.reg<>

    %feq_s = riscv.feq.s %f0, %f1 : (!riscv.freg<>, !riscv.freg<>) -> !riscv.reg<>
    // CHECK-NEXT: %{{.*}} = riscv.feq.s %{{.*}}, %{{.*}} : (!riscv.freg<>, !riscv.freg<>) -> !riscv.reg<>
    %flt_s = riscv.flt.s %f0, %f1 : (!riscv.freg<>, !riscv.freg<>) -> !riscv.reg<>
    // CHECK-NEXT: %{{.*}} = riscv.flt.s %{{.*}}, %{{.*}} : (!riscv.freg<>, !riscv.freg<>) -> !riscv.reg<>
    %fle_s = riscv.fle.s %f0, %f1 : (!riscv.freg<>, !riscv.freg<>) -> !riscv.reg<>
    // CHECK-NEXT: %{{.*}} = riscv.fle.s %{{.*}}, %{{.*}} : (!riscv.freg<>, !riscv.freg<>) -> !riscv.reg<>
    %fclass_s = riscv.fclass.s %f0 : (!riscv.freg<>) -> !riscv.reg<>
    // CHECK-NEXT: %{{.*}} = riscv.fclass.s %{{.*}} : (!riscv.freg<>) -> !riscv.reg<>
    %fcvt_s_w = riscv.fcvt.s.w %0 : (!riscv.reg<>) -> !riscv.freg<>
    // CHECK-NEXT: %{{.*}} = riscv.fcvt.s.w %{{.*}} : (!riscv.reg<>) -> !riscv.freg<>
    %fcvt_s_wu = riscv.fcvt.s.wu %0 : (!riscv.reg<>) -> !riscv.freg<>
    // CHECK-NEXT: %{{.*}} = riscv.fcvt.s.wu %{{.*}} : (!riscv.reg<>) -> !riscv.freg<>
    %fmv_w_x = riscv.fmv.w.x %0 : (!riscv.reg<>) -> !riscv.freg<>
    // CHECK-NEXT: %{{.*}} = riscv.fmv.w.x %{{.*}} : (!riscv.reg<>) -> !riscv.freg<>

    %flw = riscv.flw %0 {"immediate" = 1 : i32}: (!riscv.reg<>) -> !riscv.freg<>
    // CHECK-NEXT: %{{.*}} = riscv.flw %{{.*}} {"immediate" = 1 : i32} : (!riscv.reg<>) -> !riscv.freg<>
    riscv.fsw %0, %f0 {"immediate" = 1 : i32} : (!riscv.reg<>, !riscv.freg<>) -> ()
    // CHECK-NEXT: riscv.fsw %{{.*}}, %{{.*}} {"immediate" = 1 : i32} : (!riscv.reg<>, !riscv.freg<>) -> ()

    // Terminate block
<<<<<<< HEAD
    riscv.ret() : () -> ()
  }) : () -> ()
=======
    riscv.ret : () -> ()
  }) {"label" = #riscv.label<"main">}: () -> ()
>>>>>>> 8d9a7b84
}) : () -> ()<|MERGE_RESOLUTION|>--- conflicted
+++ resolved
@@ -1,16 +1,10 @@
 // RUN: xdsl-opt %s | xdsl-opt --print-op-generic | xdsl-opt | filecheck %s
 "builtin.module"() ({
-<<<<<<< HEAD
-  riscv.code_section() ({
-    riscv.label() {"label" = #riscv.label<"main">}: () -> ()
-
-    %0 = riscv.get_register() : () -> !riscv.reg<>
-    %1 = riscv.get_register() : () -> !riscv.reg<>
-=======
-  riscv.label ({
+  riscv.code_section ({
+    riscv.label {"label" = #riscv.label<"main">}: () -> ()
+
     %0 = riscv.get_register : () -> !riscv.reg<>
     %1 = riscv.get_register : () -> !riscv.reg<>
->>>>>>> 8d9a7b84
     // RV32I/RV64I: 2.4 Integer Computational Instructions
 
     // Integer Register-Immediate Instructions
@@ -182,31 +176,17 @@
     %li = riscv.li {"immediate" = 1 : i32}: () -> !riscv.reg<>
     // CHECK-NEXT: %{{.*}} = riscv.li {"immediate" = 1 : i32} : () -> !riscv.reg<>
     // Environment Call and Breakpoints
-<<<<<<< HEAD
-    riscv.ecall() : () -> ()
+    riscv.ecall : () -> ()
     // CHECK-NEXT: riscv.ecall() : () -> ()
-    riscv.ebreak() : () -> ()
-    // CHECK-NEXT: riscv.ebreak() : () -> ()
-    riscv.directive() {"directive" = ".align", "value" = "2"} : () -> ()
-    // CHECK-NEXT: riscv.directive() {"directive" = ".align", "value" = "2"} : () -> ()
-    riscv.assembly_section() ({
-      %nested_li = riscv.li() {"immediate" = 1 : i32} : () -> !riscv.reg<>
-    }) {"directive" = ".text"} : () -> ()
-    // CHECK-NEXT:  riscv.assembly_section() ({
-    // CHECK-NEXT:    %{{.*}} = riscv.li() {"immediate" = 1 : i32} : () -> !riscv.reg<>
-=======
-    riscv.ecall : () -> ()
-    // CHECK-NEXT: riscv.ecall : () -> ()
     riscv.ebreak : () -> ()
     // CHECK-NEXT: riscv.ebreak : () -> ()
     riscv.directive {"directive" = ".align", "value" = "2"} : () -> ()
     // CHECK-NEXT: riscv.directive {"directive" = ".align", "value" = "2"} : () -> ()
-    riscv.directive ({
-      %nested_li = riscv.li() {"immediate" = 1 : i32} : () -> !riscv.reg<>
+    riscv.assembly_section ({
+      %nested_li = riscv.li {"immediate" = 1 : i32} : () -> !riscv.reg<>
     }) {"directive" = ".text"} : () -> ()
-    // CHECK-NEXT:  riscv.directive ({
-    // CHECK-NEXT:    %{{.*}} = riscv.li {"immediate" = 1 : i32} : () -> !riscv.reg<>
->>>>>>> 8d9a7b84
+    // CHECK-NEXT:  riscv.assembly_section ({
+    // CHECK-NEXT:    %{{.*}} = riscv.li() {"immediate" = 1 : i32} : () -> !riscv.reg<>
     // CHECK-NEXT:  }) {"directive" = ".text"} : () -> ()
 
     // Custom instruction
@@ -286,11 +266,6 @@
     // CHECK-NEXT: riscv.fsw %{{.*}}, %{{.*}} {"immediate" = 1 : i32} : (!riscv.reg<>, !riscv.freg<>) -> ()
 
     // Terminate block
-<<<<<<< HEAD
-    riscv.ret() : () -> ()
+    riscv.ret : () -> ()
   }) : () -> ()
-=======
-    riscv.ret : () -> ()
-  }) {"label" = #riscv.label<"main">}: () -> ()
->>>>>>> 8d9a7b84
 }) : () -> ()
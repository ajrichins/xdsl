// RUN: xdsl-opt -p "riscv-allocate-registers{allocation_strategy=LivenessBlockNaive limit_registers=2}" %s --print-op-generic | filecheck %s

<<<<<<< HEAD
"builtin.module"() ({
  "riscv.label"() {"label" = #riscv.label<"_register_allocation">} : () -> ()
  %0 = "riscv.li"() {"immediate" = 6 : i32} : () -> !riscv.reg<>
  %1 = "riscv.li"() {"immediate" = 5 : i32} : () -> !riscv.reg<s0>
  %2 = "riscv.add"(%0, %1) : (!riscv.reg<>, !riscv.reg<s0>) -> !riscv.reg<>
  %3 = "riscv.li"() {"immediate" = 29 : i32} : () -> !riscv.reg<>
  %4 = "riscv.li"() {"immediate" = 28 : i32} : () -> !riscv.reg<>
  %5 = "riscv.li"() {"immediate" = 27 : i32} : () -> !riscv.reg<>
  %6 = "riscv.li"() {"immediate" = 26 : i32} : () -> !riscv.reg<>
  %7 = "riscv.li"() {"immediate" = 25 : i32} : () -> !riscv.reg<>
  %8 = "riscv.li"() {"immediate" = 24 : i32} : () -> !riscv.reg<>
  %9 = "riscv.li"() {"immediate" = 23 : i32} : () -> !riscv.reg<>
  %10 = "riscv.li"() {"immediate" = 22 : i32} : () -> !riscv.reg<>
  %11 = "riscv.li"() {"immediate" = 21 : i32} : () -> !riscv.reg<>
  %12 = "riscv.li"() {"immediate" = 20 : i32} : () -> !riscv.reg<>
  %13 = "riscv.li"() {"immediate" = 19 : i32} : () -> !riscv.reg<>
  %14 = "riscv.li"() {"immediate" = 18 : i32} : () -> !riscv.reg<>
  %15 = "riscv.li"() {"immediate" = 17 : i32} : () -> !riscv.reg<>
  %16 = "riscv.li"() {"immediate" = 16 : i32} : () -> !riscv.reg<>
  %17 = "riscv.li"() {"immediate" = 15 : i32} : () -> !riscv.reg<>
  %18 = "riscv.li"() {"immediate" = 14 : i32} : () -> !riscv.reg<>
  %19 = "riscv.li"() {"immediate" = 13 : i32} : () -> !riscv.reg<>
  %20 = "riscv.li"() {"immediate" = 12 : i32} : () -> !riscv.reg<>
  %21 = "riscv.li"() {"immediate" = 11 : i32} : () -> !riscv.reg<>
  %22 = "riscv.li"() {"immediate" = 10 : i32} : () -> !riscv.reg<>
  %23 = "riscv.li"() {"immediate" = 9 : i32} : () -> !riscv.reg<>
  %24 = "riscv.li"() {"immediate" = 8 : i32} : () -> !riscv.reg<>
  %25 = "riscv.li"() {"immediate" = 7 : i32} : () -> !riscv.reg<>
  %26 = "riscv.li"() {"immediate" = 6 : i32} : () -> !riscv.reg<>
  %27 = "riscv.li"() {"immediate" = 5 : i32} : () -> !riscv.reg<>
  %28 = "riscv.li"() {"immediate" = 4 : i32} : () -> !riscv.reg<>
  %29 = "riscv.li"() {"immediate" = 3 : i32} : () -> !riscv.reg<>
  %30 = "riscv.li"() {"immediate" = 2 : i32} : () -> !riscv.reg<>
  %31 = "riscv.li"() {"immediate" = 1 : i32} : () -> !riscv.reg<>
  %32 = "riscv.fcvt.s.w"(%30) : (!riscv.reg<>) -> !riscv.freg<>
  %33 = "riscv.fcvt.s.w"(%31) : (!riscv.reg<>) -> !riscv.freg<>
  %34 = "riscv.fadd.s"(%32, %33) : (!riscv.freg<>, !riscv.freg<>) -> !riscv.freg<>
  "riscv.label"() {"label" = #riscv.label<"_register_allocation">} : () -> ()
}) : () -> ()

// CHECK: "builtin.module"() ({
// CHECK:  "riscv.label"() {"label" = #riscv.label<"_register_allocation">} : () -> ()
// CHECK:  %0 = "riscv.li"() {"immediate" = 6 : i32} : () -> !riscv.reg<j28>
// CHECK:  %1 = "riscv.li"() {"immediate" = 5 : i32} : () -> !riscv.reg<s0>
// CHECK:  %2 = "riscv.add"(%0, %1) : (!riscv.reg<j28>, !riscv.reg<s0>) -> !riscv.reg<j29>
// CHECK:  %3 = "riscv.li"() {"immediate" = 29 : i32} : () -> !riscv.reg<j27>
// CHECK:  %4 = "riscv.li"() {"immediate" = 28 : i32} : () -> !riscv.reg<j26>
// CHECK:  %5 = "riscv.li"() {"immediate" = 27 : i32} : () -> !riscv.reg<j25>
// CHECK:  %6 = "riscv.li"() {"immediate" = 26 : i32} : () -> !riscv.reg<j24>
// CHECK:  %7 = "riscv.li"() {"immediate" = 25 : i32} : () -> !riscv.reg<j23>
// CHECK:  %8 = "riscv.li"() {"immediate" = 24 : i32} : () -> !riscv.reg<j22>
// CHECK:  %9 = "riscv.li"() {"immediate" = 23 : i32} : () -> !riscv.reg<j21>
// CHECK:  %10 = "riscv.li"() {"immediate" = 22 : i32} : () -> !riscv.reg<j20>
// CHECK:  %11 = "riscv.li"() {"immediate" = 21 : i32} : () -> !riscv.reg<j19>
// CHECK:  %12 = "riscv.li"() {"immediate" = 20 : i32} : () -> !riscv.reg<j18>
// CHECK:  %13 = "riscv.li"() {"immediate" = 19 : i32} : () -> !riscv.reg<j17>
// CHECK:  %14 = "riscv.li"() {"immediate" = 18 : i32} : () -> !riscv.reg<j16>
// CHECK:  %15 = "riscv.li"() {"immediate" = 17 : i32} : () -> !riscv.reg<j15>
// CHECK:  %16 = "riscv.li"() {"immediate" = 16 : i32} : () -> !riscv.reg<j14>
// CHECK:  %17 = "riscv.li"() {"immediate" = 15 : i32} : () -> !riscv.reg<j13>
// CHECK:  %18 = "riscv.li"() {"immediate" = 14 : i32} : () -> !riscv.reg<j12>
// CHECK:  %19 = "riscv.li"() {"immediate" = 13 : i32} : () -> !riscv.reg<j11>
// CHECK:  %20 = "riscv.li"() {"immediate" = 12 : i32} : () -> !riscv.reg<j10>
// CHECK:  %21 = "riscv.li"() {"immediate" = 11 : i32} : () -> !riscv.reg<j9>
// CHECK:  %22 = "riscv.li"() {"immediate" = 10 : i32} : () -> !riscv.reg<j8>
// CHECK:  %23 = "riscv.li"() {"immediate" = 9 : i32} : () -> !riscv.reg<j7>
// CHECK:  %24 = "riscv.li"() {"immediate" = 8 : i32} : () -> !riscv.reg<j6>
// CHECK:  %25 = "riscv.li"() {"immediate" = 7 : i32} : () -> !riscv.reg<j5>
// CHECK:  %26 = "riscv.li"() {"immediate" = 6 : i32} : () -> !riscv.reg<j4>
// CHECK:  %27 = "riscv.li"() {"immediate" = 5 : i32} : () -> !riscv.reg<j3>
// CHECK:  %28 = "riscv.li"() {"immediate" = 4 : i32} : () -> !riscv.reg<j2>
// CHECK:  %29 = "riscv.li"() {"immediate" = 3 : i32} : () -> !riscv.reg<j1>
// CHECK:  %30 = "riscv.li"() {"immediate" = 2 : i32} : () -> !riscv.reg<ra>
// CHECK:  %31 = "riscv.li"() {"immediate" = 1 : i32} : () -> !riscv.reg<t0>
// CHECK:  %32 = "riscv.fcvt.s.w"(%30) : (!riscv.reg<ra>) -> !riscv.freg<ft1>
// CHECK:  %33 = "riscv.fcvt.s.w"(%31) : (!riscv.reg<t0>) -> !riscv.freg<ft0>
// CHECK:  %34 = "riscv.fadd.s"(%32, %33) : (!riscv.freg<ft1>, !riscv.freg<ft0>) -> !riscv.freg<j0>
// CHECK: "riscv.label"() {"label" = #riscv.label<"_register_allocation">} : () -> ()
// CHECK:}) : () -> ()
=======
%0 = "riscv.li"() {"immediate" = 6 : i32} : () -> !riscv.reg<>
%1 = "riscv.li"() {"immediate" = 5 : i32} : () -> !riscv.reg<s0>
%2 = "riscv.add"(%0, %1) : (!riscv.reg<>, !riscv.reg<s0>) -> !riscv.reg<>
%3 = "riscv.li"() {"immediate" = 29 : i32} : () -> !riscv.reg<>
%4 = "riscv.li"() {"immediate" = 28 : i32} : () -> !riscv.reg<>
%5 = "riscv.add"(%3, %4) : (!riscv.reg<>, !riscv.reg<>) -> !riscv.reg<>
%6 = "riscv.li"() {"immediate" = 26 : i32} : () -> !riscv.reg<>
%7 = "riscv.li"() {"immediate" = 25 : i32} : () -> !riscv.reg<>
%8 = "riscv.li"() {"immediate" = 24 : i32} : () -> !riscv.reg<>
%9 = "riscv.li"() {"immediate" = 23 : i32} : () -> !riscv.reg<>
%10 = "riscv.li"() {"immediate" = 2 : i32} : () -> !riscv.reg<>
%11 = "riscv.li"() {"immediate" = 1 : i32} : () -> !riscv.reg<>
%12 = "riscv.fcvt.s.w"(%10) : (!riscv.reg<>) -> !riscv.freg<>
%13 = "riscv.fcvt.s.w"(%11) : (!riscv.reg<>) -> !riscv.freg<>
%14 = "riscv.fadd.s"(%12, %13) : (!riscv.freg<>, !riscv.freg<>) -> !riscv.freg<>

// CHECK: "builtin.module"() ({
// CHECK:   %0 = "riscv.li"() {"immediate" = 6 : i32} : () -> !riscv.reg<ra>
// CHECK:   %1 = "riscv.li"() {"immediate" = 5 : i32} : () -> !riscv.reg<s0>
// CHECK:   %2 = "riscv.add"(%0, %1) : (!riscv.reg<ra>, !riscv.reg<s0>) -> !riscv.reg<t0>
// CHECK:   %3 = "riscv.li"() {"immediate" = 29 : i32} : () -> !riscv.reg<ra>
// CHECK:   %4 = "riscv.li"() {"immediate" = 28 : i32} : () -> !riscv.reg<t0>
// CHECK:   %5 = "riscv.add"(%3, %4) : (!riscv.reg<ra>, !riscv.reg<t0>) -> !riscv.reg<j1>
// CHECK:   %6 = "riscv.li"() {"immediate" = 26 : i32} : () -> !riscv.reg<ra>
// CHECK:   %7 = "riscv.li"() {"immediate" = 25 : i32} : () -> !riscv.reg<ra>
// CHECK:   %8 = "riscv.li"() {"immediate" = 24 : i32} : () -> !riscv.reg<ra>
// CHECK:   %9 = "riscv.li"() {"immediate" = 23 : i32} : () -> !riscv.reg<ra>
// CHECK:   %10 = "riscv.li"() {"immediate" = 2 : i32} : () -> !riscv.reg<ra>
// CHECK:   %11 = "riscv.li"() {"immediate" = 1 : i32} : () -> !riscv.reg<t0>
// CHECK:   %12 = "riscv.fcvt.s.w"(%10) : (!riscv.reg<ra>) -> !riscv.freg<ft1>
// CHECK:   %13 = "riscv.fcvt.s.w"(%11) : (!riscv.reg<t0>) -> !riscv.freg<ft0>
// CHECK:   %14 = "riscv.fadd.s"(%12, %13) : (!riscv.freg<ft1>, !riscv.freg<ft0>) -> !riscv.freg<j0>
// CHECK: }) : () -> ()
>>>>>>> d9c82e37
<|MERGE_RESOLUTION|>--- conflicted
+++ resolved
@@ -1,86 +1,5 @@
 // RUN: xdsl-opt -p "riscv-allocate-registers{allocation_strategy=LivenessBlockNaive limit_registers=2}" %s --print-op-generic | filecheck %s
 
-<<<<<<< HEAD
-"builtin.module"() ({
-  "riscv.label"() {"label" = #riscv.label<"_register_allocation">} : () -> ()
-  %0 = "riscv.li"() {"immediate" = 6 : i32} : () -> !riscv.reg<>
-  %1 = "riscv.li"() {"immediate" = 5 : i32} : () -> !riscv.reg<s0>
-  %2 = "riscv.add"(%0, %1) : (!riscv.reg<>, !riscv.reg<s0>) -> !riscv.reg<>
-  %3 = "riscv.li"() {"immediate" = 29 : i32} : () -> !riscv.reg<>
-  %4 = "riscv.li"() {"immediate" = 28 : i32} : () -> !riscv.reg<>
-  %5 = "riscv.li"() {"immediate" = 27 : i32} : () -> !riscv.reg<>
-  %6 = "riscv.li"() {"immediate" = 26 : i32} : () -> !riscv.reg<>
-  %7 = "riscv.li"() {"immediate" = 25 : i32} : () -> !riscv.reg<>
-  %8 = "riscv.li"() {"immediate" = 24 : i32} : () -> !riscv.reg<>
-  %9 = "riscv.li"() {"immediate" = 23 : i32} : () -> !riscv.reg<>
-  %10 = "riscv.li"() {"immediate" = 22 : i32} : () -> !riscv.reg<>
-  %11 = "riscv.li"() {"immediate" = 21 : i32} : () -> !riscv.reg<>
-  %12 = "riscv.li"() {"immediate" = 20 : i32} : () -> !riscv.reg<>
-  %13 = "riscv.li"() {"immediate" = 19 : i32} : () -> !riscv.reg<>
-  %14 = "riscv.li"() {"immediate" = 18 : i32} : () -> !riscv.reg<>
-  %15 = "riscv.li"() {"immediate" = 17 : i32} : () -> !riscv.reg<>
-  %16 = "riscv.li"() {"immediate" = 16 : i32} : () -> !riscv.reg<>
-  %17 = "riscv.li"() {"immediate" = 15 : i32} : () -> !riscv.reg<>
-  %18 = "riscv.li"() {"immediate" = 14 : i32} : () -> !riscv.reg<>
-  %19 = "riscv.li"() {"immediate" = 13 : i32} : () -> !riscv.reg<>
-  %20 = "riscv.li"() {"immediate" = 12 : i32} : () -> !riscv.reg<>
-  %21 = "riscv.li"() {"immediate" = 11 : i32} : () -> !riscv.reg<>
-  %22 = "riscv.li"() {"immediate" = 10 : i32} : () -> !riscv.reg<>
-  %23 = "riscv.li"() {"immediate" = 9 : i32} : () -> !riscv.reg<>
-  %24 = "riscv.li"() {"immediate" = 8 : i32} : () -> !riscv.reg<>
-  %25 = "riscv.li"() {"immediate" = 7 : i32} : () -> !riscv.reg<>
-  %26 = "riscv.li"() {"immediate" = 6 : i32} : () -> !riscv.reg<>
-  %27 = "riscv.li"() {"immediate" = 5 : i32} : () -> !riscv.reg<>
-  %28 = "riscv.li"() {"immediate" = 4 : i32} : () -> !riscv.reg<>
-  %29 = "riscv.li"() {"immediate" = 3 : i32} : () -> !riscv.reg<>
-  %30 = "riscv.li"() {"immediate" = 2 : i32} : () -> !riscv.reg<>
-  %31 = "riscv.li"() {"immediate" = 1 : i32} : () -> !riscv.reg<>
-  %32 = "riscv.fcvt.s.w"(%30) : (!riscv.reg<>) -> !riscv.freg<>
-  %33 = "riscv.fcvt.s.w"(%31) : (!riscv.reg<>) -> !riscv.freg<>
-  %34 = "riscv.fadd.s"(%32, %33) : (!riscv.freg<>, !riscv.freg<>) -> !riscv.freg<>
-  "riscv.label"() {"label" = #riscv.label<"_register_allocation">} : () -> ()
-}) : () -> ()
-
-// CHECK: "builtin.module"() ({
-// CHECK:  "riscv.label"() {"label" = #riscv.label<"_register_allocation">} : () -> ()
-// CHECK:  %0 = "riscv.li"() {"immediate" = 6 : i32} : () -> !riscv.reg<j28>
-// CHECK:  %1 = "riscv.li"() {"immediate" = 5 : i32} : () -> !riscv.reg<s0>
-// CHECK:  %2 = "riscv.add"(%0, %1) : (!riscv.reg<j28>, !riscv.reg<s0>) -> !riscv.reg<j29>
-// CHECK:  %3 = "riscv.li"() {"immediate" = 29 : i32} : () -> !riscv.reg<j27>
-// CHECK:  %4 = "riscv.li"() {"immediate" = 28 : i32} : () -> !riscv.reg<j26>
-// CHECK:  %5 = "riscv.li"() {"immediate" = 27 : i32} : () -> !riscv.reg<j25>
-// CHECK:  %6 = "riscv.li"() {"immediate" = 26 : i32} : () -> !riscv.reg<j24>
-// CHECK:  %7 = "riscv.li"() {"immediate" = 25 : i32} : () -> !riscv.reg<j23>
-// CHECK:  %8 = "riscv.li"() {"immediate" = 24 : i32} : () -> !riscv.reg<j22>
-// CHECK:  %9 = "riscv.li"() {"immediate" = 23 : i32} : () -> !riscv.reg<j21>
-// CHECK:  %10 = "riscv.li"() {"immediate" = 22 : i32} : () -> !riscv.reg<j20>
-// CHECK:  %11 = "riscv.li"() {"immediate" = 21 : i32} : () -> !riscv.reg<j19>
-// CHECK:  %12 = "riscv.li"() {"immediate" = 20 : i32} : () -> !riscv.reg<j18>
-// CHECK:  %13 = "riscv.li"() {"immediate" = 19 : i32} : () -> !riscv.reg<j17>
-// CHECK:  %14 = "riscv.li"() {"immediate" = 18 : i32} : () -> !riscv.reg<j16>
-// CHECK:  %15 = "riscv.li"() {"immediate" = 17 : i32} : () -> !riscv.reg<j15>
-// CHECK:  %16 = "riscv.li"() {"immediate" = 16 : i32} : () -> !riscv.reg<j14>
-// CHECK:  %17 = "riscv.li"() {"immediate" = 15 : i32} : () -> !riscv.reg<j13>
-// CHECK:  %18 = "riscv.li"() {"immediate" = 14 : i32} : () -> !riscv.reg<j12>
-// CHECK:  %19 = "riscv.li"() {"immediate" = 13 : i32} : () -> !riscv.reg<j11>
-// CHECK:  %20 = "riscv.li"() {"immediate" = 12 : i32} : () -> !riscv.reg<j10>
-// CHECK:  %21 = "riscv.li"() {"immediate" = 11 : i32} : () -> !riscv.reg<j9>
-// CHECK:  %22 = "riscv.li"() {"immediate" = 10 : i32} : () -> !riscv.reg<j8>
-// CHECK:  %23 = "riscv.li"() {"immediate" = 9 : i32} : () -> !riscv.reg<j7>
-// CHECK:  %24 = "riscv.li"() {"immediate" = 8 : i32} : () -> !riscv.reg<j6>
-// CHECK:  %25 = "riscv.li"() {"immediate" = 7 : i32} : () -> !riscv.reg<j5>
-// CHECK:  %26 = "riscv.li"() {"immediate" = 6 : i32} : () -> !riscv.reg<j4>
-// CHECK:  %27 = "riscv.li"() {"immediate" = 5 : i32} : () -> !riscv.reg<j3>
-// CHECK:  %28 = "riscv.li"() {"immediate" = 4 : i32} : () -> !riscv.reg<j2>
-// CHECK:  %29 = "riscv.li"() {"immediate" = 3 : i32} : () -> !riscv.reg<j1>
-// CHECK:  %30 = "riscv.li"() {"immediate" = 2 : i32} : () -> !riscv.reg<ra>
-// CHECK:  %31 = "riscv.li"() {"immediate" = 1 : i32} : () -> !riscv.reg<t0>
-// CHECK:  %32 = "riscv.fcvt.s.w"(%30) : (!riscv.reg<ra>) -> !riscv.freg<ft1>
-// CHECK:  %33 = "riscv.fcvt.s.w"(%31) : (!riscv.reg<t0>) -> !riscv.freg<ft0>
-// CHECK:  %34 = "riscv.fadd.s"(%32, %33) : (!riscv.freg<ft1>, !riscv.freg<ft0>) -> !riscv.freg<j0>
-// CHECK: "riscv.label"() {"label" = #riscv.label<"_register_allocation">} : () -> ()
-// CHECK:}) : () -> ()
-=======
 %0 = "riscv.li"() {"immediate" = 6 : i32} : () -> !riscv.reg<>
 %1 = "riscv.li"() {"immediate" = 5 : i32} : () -> !riscv.reg<s0>
 %2 = "riscv.add"(%0, %1) : (!riscv.reg<>, !riscv.reg<s0>) -> !riscv.reg<>
@@ -113,5 +32,4 @@
 // CHECK:   %12 = "riscv.fcvt.s.w"(%10) : (!riscv.reg<ra>) -> !riscv.freg<ft1>
 // CHECK:   %13 = "riscv.fcvt.s.w"(%11) : (!riscv.reg<t0>) -> !riscv.freg<ft0>
 // CHECK:   %14 = "riscv.fadd.s"(%12, %13) : (!riscv.freg<ft1>, !riscv.freg<ft0>) -> !riscv.freg<j0>
-// CHECK: }) : () -> ()
->>>>>>> d9c82e37
+// CHECK: }) : () -> ()
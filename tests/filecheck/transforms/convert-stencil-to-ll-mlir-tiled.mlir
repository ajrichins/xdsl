// RUN: xdsl-opt %s -p convert-stencil-to-ll-mlir{tile-sizes=16,24} | filecheck %s

builtin.module {
// CHECK: builtin.module {

  // The pass used to crash on external function, just regression-testing this here.
  func.func @external(!stencil.field<?xf64>) -> ()
  // CHECK: func.func @external(memref<?xf64>) -> ()

  func.func @stencil_init_float(%0 : f64, %1 : !stencil.field<?x?x?xf64>) {
    %2 = "stencil.cast"(%1) : (!stencil.field<?x?x?xf64>) -> !stencil.field<[-3,67]x[-3,67]x[-3,67]xf64>
    %3 = "stencil.apply"(%0) ({
    ^0(%4 : f64):
      %5 = arith.constant 1.0 : f64
      %6 = arith.addf %4, %5 : f64
      "stencil.return"(%6) : (f64) -> ()
    }) : (f64) -> !stencil.temp<[1,65]x[2,66]x[3,63]xf64>
    "stencil.store"(%3, %2) {"lb" = #stencil.index<1, 2, 3>, "ub" = #stencil.index<65, 66, 63>} : (!stencil.temp<[1,65]x[2,66]x[3,63]xf64>, !stencil.field<[-3,67]x[-3,67]x[-3,67]xf64>) -> ()
    func.return
  }
// CHECK-NEXT: func.func @stencil_init_float(%0 : f64, %1 : memref<?x?x?xf64>) {
// CHECK-NEXT:   %2 = "memref.cast"(%1) : (memref<?x?x?xf64>) -> memref<70x70x70xf64>
// CHECK-NEXT:   %3 = "memref.subview"(%2) {"static_offsets" = array<i64: 3, 3, 3>, "static_sizes" = array<i64: 64, 64, 60>, "static_strides" = array<i64: 1, 1, 1>, "operand_segment_sizes" = array<i32: 1, 0, 0, 0>} : (memref<70x70x70xf64>) -> memref<64x64x60xf64, strided<[4900, 70, 1], offset: 14913>>
// CHECK-NEXT:   %4 = arith.constant 1 : index
// CHECK-NEXT:   %5 = arith.constant 2 : index
// CHECK-NEXT:   %6 = arith.constant 3 : index
// CHECK-NEXT:   %7 = arith.constant 1 : index
// CHECK-NEXT:   %8 = arith.constant 65 : index
// CHECK-NEXT:   %9 = arith.constant 66 : index
// CHECK-NEXT:   %10 = arith.constant 16 : index
// CHECK-NEXT:   %11 = arith.constant 24 : index
// CHECK-NEXT:   %12 = arith.constant 63 : index
// CHECK-NEXT:   "scf.parallel"(%4, %8, %10) ({
// CHECK-NEXT:   ^0(%13 : index):
// CHECK-NEXT:     scf.for %14 = %5 to %9 step %11 {
// CHECK-NEXT:       %15 = arith.addi %13, %10 : index
<<<<<<< HEAD
// CHECK-NEXT:       %16 = arith.cmpi ult, %15, %8 : index
// CHECK-NEXT:       %17 = arith.select %16, %15, %8 : index
// CHECK-NEXT:       "scf.for"(%13, %17, %7) ({
// CHECK-NEXT:       ^2(%18 : index):
// CHECK-NEXT:         %19 = arith.addi %14, %11 : index
// CHECK-NEXT:         %20 = arith.cmpi ult, %19, %9 : index
// CHECK-NEXT:         %21 = arith.select %20, %19, %9 : index
// CHECK-NEXT:         "scf.for"(%14, %21, %7) ({
// CHECK-NEXT:         ^3(%22 : index):
// CHECK-NEXT:           "scf.for"(%6, %12, %7) ({
// CHECK-NEXT:           ^4(%23 : index):
=======
// CHECK-NEXT:       %16 = "arith.cmpi"(%15, %8) {"predicate" = 6 : i64} : (index, index) -> i1
// CHECK-NEXT:       %17 = "arith.select"(%16, %15, %8) : (i1, index, index) -> index
// CHECK-NEXT:       scf.for %18 = %13 to %17 step %7 {
// CHECK-NEXT:         %19 = arith.addi %14, %11 : index
// CHECK-NEXT:         %20 = "arith.cmpi"(%19, %9) {"predicate" = 6 : i64} : (index, index) -> i1
// CHECK-NEXT:         %21 = "arith.select"(%20, %19, %9) : (i1, index, index) -> index
// CHECK-NEXT:         scf.for %22 = %14 to %21 step %7 {
// CHECK-NEXT:           scf.for %23 = %6 to %12 step %7 {
>>>>>>> 6c641d92
// CHECK-NEXT:             %24 = arith.constant 1.000000e+00 : f64
// CHECK-NEXT:             %25 = arith.addf %0, %24 : f64
// CHECK-NEXT:             memref.store %25, %3[%18, %22, %23] : memref<64x64x60xf64, strided<[4900, 70, 1], offset: 14913>>
// CHECK-NEXT:             scf.yield
// CHECK-NEXT:           }
// CHECK-NEXT:           scf.yield
// CHECK-NEXT:         }
// CHECK-NEXT:         scf.yield
// CHECK-NEXT:       }
// CHECK-NEXT:       scf.yield
// CHECK-NEXT:     }
// CHECK-NEXT:     scf.yield
// CHECK-NEXT:   }) {"operand_segment_sizes" = array<i32: 1, 1, 1, 0>} : (index, index, index) -> ()
// CHECK-NEXT:   func.return
// CHECK-NEXT: }

  func.func @bufferswapping(%f0 : !stencil.field<[-2,2002]x[-2,2002]xf32>, %f1 : !stencil.field<[-2,2002]x[-2,2002]xf32>) -> !stencil.field<[-2,2002]x[-2,2002]xf32> {
    %time_m = arith.constant 0 : index
    %time_M = arith.constant 1001 : index
    %step = arith.constant 1 : index
    %t1_out, %t0_out = "scf.for"(%time_m, %time_M, %step, %f0, %f1) ({
    ^1(%time : index, %fim1 : !stencil.field<[-2,2002]x[-2,2002]xf32>, %fi : !stencil.field<[-2,2002]x[-2,2002]xf32>):
      %tim1 = "stencil.load"(%fim1) : (!stencil.field<[-2,2002]x[-2,2002]xf32>) -> !stencil.temp<[0,2000]x[0,2000]xf32>
      %ti = "stencil.apply"(%tim1) ({
      ^2(%tim1_b : !stencil.temp<[0,2000]x[0,2000]xf32>):
        %i = "stencil.access"(%tim1_b) {"offset" = #stencil.index<0, 0>} : (!stencil.temp<[0,2000]x[0,2000]xf32>) -> f32
        "stencil.return"(%i) : (f32) -> ()
      }) : (!stencil.temp<[0,2000]x[0,2000]xf32>) -> !stencil.temp<[0,2000]x[0,2000]xf32>
      "stencil.store"(%ti, %fi) {"lb" = #stencil.index<0, 0>, "ub" = #stencil.index<2000, 2000>} : (!stencil.temp<[0,2000]x[0,2000]xf32>, !stencil.field<[-2,2002]x[-2,2002]xf32>) -> ()
      "scf.yield"(%fi, %fim1) : (!stencil.field<[-2,2002]x[-2,2002]xf32>, !stencil.field<[-2,2002]x[-2,2002]xf32>) -> ()
    }) : (index, index, index, !stencil.field<[-2,2002]x[-2,2002]xf32>, !stencil.field<[-2,2002]x[-2,2002]xf32>) -> (!stencil.field<[-2,2002]x[-2,2002]xf32>, !stencil.field<[-2,2002]x[-2,2002]xf32>)
    func.return %t1_out : !stencil.field<[-2,2002]x[-2,2002]xf32>
  }

// CHECK-NEXT: func.func @bufferswapping(%f0 : memref<2004x2004xf32>, %f1 : memref<2004x2004xf32>) -> memref<2004x2004xf32> {
// CHECK-NEXT:   %time_m = arith.constant 0 : index
// CHECK-NEXT:   %time_M = arith.constant 1001 : index
// CHECK-NEXT:   %step = arith.constant 1 : index
// CHECK-NEXT:   %t1_out, %t0_out = scf.for %time = %time_m to %time_M step %step iter_args(%fim1 = %f0, %fi = %f1) -> (memref<2004x2004xf32>, memref<2004x2004xf32>) {
// CHECK-NEXT:     %fi_storeview = "memref.subview"(%fi) {"static_offsets" = array<i64: 2, 2>, "static_sizes" = array<i64: 2000, 2000>, "static_strides" = array<i64: 1, 1>, "operand_segment_sizes" = array<i32: 1, 0, 0, 0>} : (memref<2004x2004xf32>) -> memref<2000x2000xf32, strided<[2004, 1], offset: 4010>>
// CHECK-NEXT:     %fim1_loadview = "memref.subview"(%fim1) {"static_offsets" = array<i64: 2, 2>, "static_sizes" = array<i64: 2000, 2000>, "static_strides" = array<i64: 1, 1>, "operand_segment_sizes" = array<i32: 1, 0, 0, 0>} : (memref<2004x2004xf32>) -> memref<2000x2000xf32, strided<[2004, 1], offset: 4010>>
// CHECK-NEXT:     %26 = arith.constant 0 : index
// CHECK-NEXT:     %27 = arith.constant 0 : index
// CHECK-NEXT:     %28 = arith.constant 1 : index
// CHECK-NEXT:     %29 = arith.constant 2000 : index
// CHECK-NEXT:     %30 = arith.constant 16 : index
// CHECK-NEXT:     %31 = arith.constant 24 : index
// CHECK-NEXT:     %32 = arith.constant 2000 : index
// CHECK-NEXT:     "scf.parallel"(%26, %29, %30) ({
// CHECK-NEXT:     ^1(%33 : index):
// CHECK-NEXT:       scf.for %34 = %27 to %32 step %31 {
// CHECK-NEXT:         %35 = arith.addi %33, %30 : index
<<<<<<< HEAD
// CHECK-NEXT:         %36 = arith.cmpi ult, %35, %29 : index
// CHECK-NEXT:         %37 = arith.select %36, %35, %29 : index
// CHECK-NEXT:         "scf.for"(%33, %37, %28) ({
// CHECK-NEXT:         ^8(%38 : index):
// CHECK-NEXT:           %39 = arith.addi %34, %31 : index
// CHECK-NEXT:           %40 = arith.cmpi ult, %39, %32 : index
// CHECK-NEXT:           %41 = arith.select %40, %39, %32 : index
// CHECK-NEXT:           "scf.for"(%34, %41, %28) ({
// CHECK-NEXT:           ^9(%42 : index):
// CHECK-NEXT:             %i = "memref.load"(%fim1_loadview, %38, %42) : (memref<2000x2000xf32, strided<[2004, 1], offset: 4010>>, index, index) -> f32
// CHECK-NEXT:             "memref.store"(%i, %fi_storeview, %38, %42) : (f32, memref<2000x2000xf32, strided<[2004, 1], offset: 4010>>, index, index) -> ()
// CHECK-NEXT:             "scf.yield"() : () -> ()
// CHECK-NEXT:           }) : (index, index, index) -> ()
// CHECK-NEXT:           "scf.yield"() : () -> ()
// CHECK-NEXT:         }) : (index, index, index) -> ()
// CHECK-NEXT:         "scf.yield"() : () -> ()
// CHECK-NEXT:       }) : (index, index, index) -> ()
// CHECK-NEXT:       "scf.yield"() : () -> ()
=======
// CHECK-NEXT:         %36 = "arith.cmpi"(%35, %29) {"predicate" = 6 : i64} : (index, index) -> i1
// CHECK-NEXT:         %37 = "arith.select"(%36, %35, %29) : (i1, index, index) -> index
// CHECK-NEXT:         scf.for %38 = %33 to %37 step %28 {
// CHECK-NEXT:           %39 = arith.addi %34, %31 : index
// CHECK-NEXT:           %40 = "arith.cmpi"(%39, %32) {"predicate" = 6 : i64} : (index, index) -> i1
// CHECK-NEXT:           %41 = "arith.select"(%40, %39, %32) : (i1, index, index) -> index
// CHECK-NEXT:           scf.for %42 = %34 to %41 step %28 {
// CHECK-NEXT:             %i = memref.load %fim1_loadview[%38, %42] : memref<2000x2000xf32, strided<[2004, 1], offset: 4010>>
// CHECK-NEXT:             memref.store %i, %fi_storeview[%38, %42] : memref<2000x2000xf32, strided<[2004, 1], offset: 4010>>
// CHECK-NEXT:             scf.yield
// CHECK-NEXT:           }
// CHECK-NEXT:           scf.yield
// CHECK-NEXT:         }
// CHECK-NEXT:         scf.yield
// CHECK-NEXT:       }
// CHECK-NEXT:       scf.yield
>>>>>>> 6c641d92
// CHECK-NEXT:     }) {"operand_segment_sizes" = array<i32: 1, 1, 1, 0>} : (index, index, index) -> ()
// CHECK-NEXT:     scf.yield %fi, %fim1 : memref<2004x2004xf32>, memref<2004x2004xf32>
// CHECK-NEXT:   }
// CHECK-NEXT:   func.return %t1_out : memref<2004x2004xf32>
// CHECK-NEXT: }

  func.func @copy_1d(%0 : !stencil.field<?xf64>, %out : !stencil.field<?xf64>) {
    %1 = "stencil.cast"(%0) : (!stencil.field<?xf64>) -> !stencil.field<[-4,68]xf64>
    %outc = "stencil.cast"(%out) : (!stencil.field<?xf64>) -> !stencil.field<[0,1024]xf64>
    %2 = "stencil.load"(%1) : (!stencil.field<[-4,68]xf64>) -> !stencil.temp<[-1,68]xf64>
    %3 = "stencil.apply"(%2) ({
    ^0(%4 : !stencil.temp<[-1,68]xf64>):
      %5 = "stencil.access"(%4) {"offset" = #stencil.index<-1>} : (!stencil.temp<[-1,68]xf64>) -> f64
      "stencil.return"(%5) : (f64) -> ()
    }) : (!stencil.temp<[-1,68]xf64>) -> !stencil.temp<[0,68]xf64>
    "stencil.store"(%3, %outc) {"lb" = #stencil.index<0>, "ub" = #stencil.index<68>} : (!stencil.temp<[0,68]xf64>, !stencil.field<[0,1024]xf64>) -> ()
    func.return
  }

// CHECK-NEXT: func.func @copy_1d(%43 : memref<?xf64>, %out : memref<?xf64>) {
// CHECK-NEXT:   %44 = "memref.cast"(%43) : (memref<?xf64>) -> memref<72xf64>
// CHECK-NEXT:   %outc = "memref.cast"(%out) : (memref<?xf64>) -> memref<1024xf64>
// CHECK-NEXT:   %outc_storeview = "memref.subview"(%outc) {"static_offsets" = array<i64: 0>, "static_sizes" = array<i64: 68>, "static_strides" = array<i64: 1>, "operand_segment_sizes" = array<i32: 1, 0, 0, 0>} : (memref<1024xf64>) -> memref<68xf64, strided<[1]>>
// CHECK-NEXT:   %45 = "memref.subview"(%44) {"static_offsets" = array<i64: 4>, "static_sizes" = array<i64: 69>, "static_strides" = array<i64: 1>, "operand_segment_sizes" = array<i32: 1, 0, 0, 0>} : (memref<72xf64>) -> memref<69xf64, strided<[1], offset: 4>>
// CHECK-NEXT:   %46 = arith.constant 0 : index
// CHECK-NEXT:   %47 = arith.constant 1 : index
// CHECK-NEXT:   %48 = arith.constant 16 : index
// CHECK-NEXT:   %49 = arith.constant 68 : index
// CHECK-NEXT:   "scf.parallel"(%46, %49, %48) ({
// CHECK-NEXT:   ^2(%50 : index):
// CHECK-NEXT:     %51 = arith.addi %50, %48 : index
<<<<<<< HEAD
// CHECK-NEXT:     %52 = arith.cmpi ult, %51, %49 : index
// CHECK-NEXT:     %53 = arith.select %52, %51, %49 : index
// CHECK-NEXT:     "scf.for"(%50, %53, %47) ({
// CHECK-NEXT:     ^11(%54 : index):
=======
// CHECK-NEXT:     %52 = "arith.cmpi"(%51, %49) {"predicate" = 6 : i64} : (index, index) -> i1
// CHECK-NEXT:     %53 = "arith.select"(%52, %51, %49) : (i1, index, index) -> index
// CHECK-NEXT:     scf.for %54 = %50 to %53 step %47 {
>>>>>>> 6c641d92
// CHECK-NEXT:       %55 = arith.constant -1 : index
// CHECK-NEXT:       %56 = arith.addi %54, %55 : index
// CHECK-NEXT:       %57 = memref.load %45[%56] : memref<69xf64, strided<[1], offset: 4>>
// CHECK-NEXT:       memref.store %57, %outc_storeview[%54] : memref<68xf64, strided<[1]>>
// CHECK-NEXT:       scf.yield
// CHECK-NEXT:     }
// CHECK-NEXT:     scf.yield
// CHECK-NEXT:   }) {"operand_segment_sizes" = array<i32: 1, 1, 1, 0>} : (index, index, index) -> ()
// CHECK-NEXT:   func.return
// CHECK-NEXT: }

  func.func @copy_2d(%0 : !stencil.field<?x?xf64>) {
    %1 = "stencil.cast"(%0) : (!stencil.field<?x?xf64>) -> !stencil.field<[-4,68]x[-4,68]xf64>
    %2 = "stencil.load"(%1) : (!stencil.field<[-4,68]x[-4,68]xf64>) -> !stencil.temp<[-1,64]x[0,68]xf64>
    %3 = "stencil.apply"(%2) ({
    ^0(%4 : !stencil.temp<[-1,64]x[0,68]xf64>):
      %5 = "stencil.access"(%4) {"offset" = #stencil.index<-1, 0>} : (!stencil.temp<[-1,64]x[0,68]xf64>) -> f64
      "stencil.return"(%5) : (f64) -> ()
    }) : (!stencil.temp<[-1,64]x[0,68]xf64>) -> !stencil.temp<[0,64]x[0,68]xf64>
    func.return
  }

  // CHECK-NEXT: func.func @copy_2d(%58 : memref<?x?xf64>) {
  // CHECK-NEXT:   %59 = "memref.cast"(%58) : (memref<?x?xf64>) -> memref<72x72xf64>
  // CHECK-NEXT:   %60 = "memref.subview"(%59) {"static_offsets" = array<i64: 4, 4>, "static_sizes" = array<i64: 65, 68>, "static_strides" = array<i64: 1, 1>, "operand_segment_sizes" = array<i32: 1, 0, 0, 0>} : (memref<72x72xf64>) -> memref<65x68xf64, strided<[72, 1], offset: 292>>
  // CHECK-NEXT:   %61 = arith.constant 0 : index
  // CHECK-NEXT:   %62 = arith.constant 0 : index
  // CHECK-NEXT:   %63 = arith.constant 1 : index
  // CHECK-NEXT:   %64 = arith.constant 64 : index
  // CHECK-NEXT:   %65 = arith.constant 16 : index
  // CHECK-NEXT:   %66 = arith.constant 24 : index
  // CHECK-NEXT:   %67 = arith.constant 68 : index
  // CHECK-NEXT:   "scf.parallel"(%61, %64, %65) ({
  // CHECK-NEXT:   ^3(%68 : index):
  // CHECK-NEXT:     scf.for %69 = %62 to %67 step %66 {
  // CHECK-NEXT:       %70 = arith.addi %68, %65 : index
<<<<<<< HEAD
  // CHECK-NEXT:       %71 = arith.cmpi ult, %70, %64 : index
  // CHECK-NEXT:       %72 = arith.select %71, %70, %64 : index
  // CHECK-NEXT:       "scf.for"(%68, %72, %63) ({
  // CHECK-NEXT:       ^14(%73 : index):
  // CHECK-NEXT:         %74 = arith.addi %69, %66 : index
  // CHECK-NEXT:         %75 = arith.cmpi ult, %74, %67 : index
  // CHECK-NEXT:         %76 = arith.select %75, %74, %67 : index
  // CHECK-NEXT:         "scf.for"(%69, %76, %63) ({
  // CHECK-NEXT:         ^15(%77 : index):
=======
  // CHECK-NEXT:       %71 = "arith.cmpi"(%70, %64) {"predicate" = 6 : i64} : (index, index) -> i1
  // CHECK-NEXT:       %72 = "arith.select"(%71, %70, %64) : (i1, index, index) -> index
  // CHECK-NEXT:       scf.for %73 = %68 to %72 step %63 {
  // CHECK-NEXT:         %74 = arith.addi %69, %66 : index
  // CHECK-NEXT:         %75 = "arith.cmpi"(%74, %67) {"predicate" = 6 : i64} : (index, index) -> i1
  // CHECK-NEXT:         %76 = "arith.select"(%75, %74, %67) : (i1, index, index) -> index
  // CHECK-NEXT:         scf.for %77 = %69 to %76 step %63 {
>>>>>>> 6c641d92
  // CHECK-NEXT:           %78 = arith.constant -1 : index
  // CHECK-NEXT:           %79 = arith.addi %73, %78 : index
  // CHECK-NEXT:           %80 = memref.load %60[%79, %77] : memref<65x68xf64, strided<[72, 1], offset: 292>>
  // CHECK-NEXT:           scf.yield
  // CHECK-NEXT:         }
  // CHECK-NEXT:         scf.yield
  // CHECK-NEXT:       }
  // CHECK-NEXT:       scf.yield
  // CHECK-NEXT:     }
  // CHECK-NEXT:     scf.yield
  // CHECK-NEXT:   }) {"operand_segment_sizes" = array<i32: 1, 1, 1, 0>} : (index, index, index) -> ()
  // CHECK-NEXT:   func.return
  // CHECK-NEXT: }


  func.func @copy_3d(%0 : !stencil.field<?x?x?xf64>) {
    %1 = "stencil.cast"(%0) : (!stencil.field<?x?x?xf64>) -> !stencil.field<[-4,68]x[-4,70]x[-4,72]xf64>
    %2 = "stencil.load"(%1) : (!stencil.field<[-4,68]x[-4,70]x[-4,72]xf64>) -> !stencil.temp<[-1,64]x[0,64]x[0,69]xf64>
    %3 = "stencil.apply"(%2) ({
    ^0(%4 : !stencil.temp<[-1,64]x[0,64]x[0,69]xf64>):
      %5 = "stencil.access"(%4) {"offset" = #stencil.index<-1, 0, 1>} : (!stencil.temp<[-1,64]x[0,64]x[0,69]xf64>) -> f64
      "stencil.return"(%5) : (f64) -> ()
    }) : (!stencil.temp<[-1,64]x[0,64]x[0,69]xf64>) -> !stencil.temp<[0,64]x[0,64]x[0,68]xf64>
    func.return
  }

// CHECK-NEXT: func.func @copy_3d(%81 : memref<?x?x?xf64>) {
// CHECK-NEXT:   %82 = "memref.cast"(%81) : (memref<?x?x?xf64>) -> memref<72x74x76xf64>
// CHECK-NEXT:   %83 = "memref.subview"(%82) {"static_offsets" = array<i64: 4, 4, 4>, "static_sizes" = array<i64: 65, 64, 69>, "static_strides" = array<i64: 1, 1, 1>, "operand_segment_sizes" = array<i32: 1, 0, 0, 0>} : (memref<72x74x76xf64>) -> memref<65x64x69xf64, strided<[5624, 76, 1], offset: 22804>>
// CHECK-NEXT:   %84 = arith.constant 0 : index
// CHECK-NEXT:   %85 = arith.constant 0 : index
// CHECK-NEXT:   %86 = arith.constant 0 : index
// CHECK-NEXT:   %87 = arith.constant 1 : index
// CHECK-NEXT:   %88 = arith.constant 64 : index
// CHECK-NEXT:   %89 = arith.constant 64 : index
// CHECK-NEXT:   %90 = arith.constant 16 : index
// CHECK-NEXT:   %91 = arith.constant 24 : index
// CHECK-NEXT:   %92 = arith.constant 68 : index
// CHECK-NEXT:   "scf.parallel"(%84, %88, %90) ({
// CHECK-NEXT:   ^4(%93 : index):
// CHECK-NEXT:     scf.for %94 = %85 to %89 step %91 {
// CHECK-NEXT:       %95 = arith.addi %93, %90 : index
<<<<<<< HEAD
// CHECK-NEXT:       %96 = arith.cmpi ult, %95, %88 : index
// CHECK-NEXT:       %97 = arith.select %96, %95, %88 : index
// CHECK-NEXT:       "scf.for"(%93, %97, %87) ({
// CHECK-NEXT:       ^18(%98 : index):
// CHECK-NEXT:         %99 = arith.addi %94, %91 : index
// CHECK-NEXT:         %100 = arith.cmpi ult, %99, %89 : index
// CHECK-NEXT:         %101 = arith.select %100, %99, %89 : index
// CHECK-NEXT:         "scf.for"(%94, %101, %87) ({
// CHECK-NEXT:         ^19(%102 : index):
// CHECK-NEXT:           "scf.for"(%86, %92, %87) ({
// CHECK-NEXT:           ^20(%103 : index):
=======
// CHECK-NEXT:       %96 = "arith.cmpi"(%95, %88) {"predicate" = 6 : i64} : (index, index) -> i1
// CHECK-NEXT:       %97 = "arith.select"(%96, %95, %88) : (i1, index, index) -> index
// CHECK-NEXT:       scf.for %98 = %93 to %97 step %87 {
// CHECK-NEXT:         %99 = arith.addi %94, %91 : index
// CHECK-NEXT:         %100 = "arith.cmpi"(%99, %89) {"predicate" = 6 : i64} : (index, index) -> i1
// CHECK-NEXT:         %101 = "arith.select"(%100, %99, %89) : (i1, index, index) -> index
// CHECK-NEXT:         scf.for %102 = %94 to %101 step %87 {
// CHECK-NEXT:           scf.for %103 = %86 to %92 step %87 {
>>>>>>> 6c641d92
// CHECK-NEXT:             %104 = arith.constant -1 : index
// CHECK-NEXT:             %105 = arith.addi %98, %104 : index
// CHECK-NEXT:             %106 = arith.constant 1 : index
// CHECK-NEXT:             %107 = arith.addi %103, %106 : index
// CHECK-NEXT:             %108 = memref.load %83[%105, %102, %107] : memref<65x64x69xf64, strided<[5624, 76, 1], offset: 22804>>
// CHECK-NEXT:             scf.yield
// CHECK-NEXT:           }
// CHECK-NEXT:           scf.yield
// CHECK-NEXT:         }
// CHECK-NEXT:         scf.yield
// CHECK-NEXT:       }
// CHECK-NEXT:       scf.yield
// CHECK-NEXT:     }
// CHECK-NEXT:     scf.yield
// CHECK-NEXT:   }) {"operand_segment_sizes" = array<i32: 1, 1, 1, 0>} : (index, index, index) -> ()
// CHECK-NEXT:   func.return
// CHECK-NEXT: }

  func.func @test_funcop_lowering(%0 : !stencil.field<?x?x?xf64>) {
    func.return
  }
  // CHECK:      func.func @test_funcop_lowering(%109 : memref<?x?x?xf64>) {
  // CHECK-NEXT:   func.return
  // CHECK-NEXT: }

  func.func @test_funcop_lowering_dyn(%1 : !stencil.field<[-1,7]x[-1,7]xf64>) {
    func.return
  }
  // CHECK-NEXT: func.func @test_funcop_lowering_dyn(%110 : memref<8x8xf64>) {
  // CHECK-NEXT:   func.return
  // CHECK-NEXT: }

  func.func @offsets(%0 : !stencil.field<?x?x?xf64>, %1 : !stencil.field<?x?x?xf64>, %2 : !stencil.field<?x?x?xf64>) {
    %3 = "stencil.cast"(%0) : (!stencil.field<?x?x?xf64>) -> !stencil.field<[-4,68]x[-4,68]x[-4,68]xf64>
    %4 = "stencil.cast"(%1) : (!stencil.field<?x?x?xf64>) -> !stencil.field<[-4,68]x[-4,68]x[-4,68]xf64>
    %5 = "stencil.cast"(%2) : (!stencil.field<?x?x?xf64>) -> !stencil.field<[-4,68]x[-4,68]x[-4,68]xf64>
    %6 = "stencil.load"(%3) : (!stencil.field<[-4,68]x[-4,68]x[-4,68]xf64>) -> !stencil.temp<[-1,65]x[-1,65]x[0,64]xf64>
    %7, %8 = "stencil.apply"(%6) ({
    ^0(%9 : !stencil.temp<[-1,65]x[-1,65]x[0,64]xf64>):
      %10 = "stencil.access"(%9) {"offset" = #stencil.index<-1, 0, 0>} : (!stencil.temp<[-1,65]x[-1,65]x[0,64]xf64>) -> f64
      %11 = "stencil.access"(%9) {"offset" = #stencil.index<1, 0, 0>} : (!stencil.temp<[-1,65]x[-1,65]x[0,64]xf64>) -> f64
      %12 = "stencil.access"(%9) {"offset" = #stencil.index<0, 1, 0>} : (!stencil.temp<[-1,65]x[-1,65]x[0,64]xf64>) -> f64
      %13 = "stencil.access"(%9) {"offset" = #stencil.index<0, -1, 0>} : (!stencil.temp<[-1,65]x[-1,65]x[0,64]xf64>) -> f64
      %14 = "stencil.access"(%9) {"offset" = #stencil.index<0, 0, 0>} : (!stencil.temp<[-1,65]x[-1,65]x[0,64]xf64>) -> f64
      %15 = arith.addf %10, %11 : f64
      %16 = arith.addf %12, %13 : f64
      %17 = arith.addf %15, %16 : f64
      %cst = arith.constant -4.0 : f64
      %18 = arith.mulf %14, %cst : f64
      %19 = arith.addf %18, %17 : f64
      "stencil.return"(%19, %18) : (f64, f64) -> ()
    }) : (!stencil.temp<[-1,65]x[-1,65]x[0,64]xf64>) -> (!stencil.temp<[0,64]x[0,64]x[0,64]xf64>, !stencil.temp<[0,64]x[0,64]x[0,64]xf64>)
    "stencil.store"(%7, %4) {"lb" = #stencil.index<0, 0, 0>, "ub" = #stencil.index<64, 64, 64>} : (!stencil.temp<[0,64]x[0,64]x[0,64]xf64>, !stencil.field<[-4,68]x[-4,68]x[-4,68]xf64>) -> ()
    func.return
  }

// CHECK-NEXT: func.func @offsets(%111 : memref<?x?x?xf64>, %112 : memref<?x?x?xf64>, %113 : memref<?x?x?xf64>) {
// CHECK-NEXT:   %114 = "memref.cast"(%111) : (memref<?x?x?xf64>) -> memref<72x72x72xf64>
// CHECK-NEXT:   %115 = "memref.cast"(%112) : (memref<?x?x?xf64>) -> memref<72x72x72xf64>
// CHECK-NEXT:   %116 = "memref.subview"(%115) {"static_offsets" = array<i64: 4, 4, 4>, "static_sizes" = array<i64: 64, 64, 64>, "static_strides" = array<i64: 1, 1, 1>, "operand_segment_sizes" = array<i32: 1, 0, 0, 0>} : (memref<72x72x72xf64>) -> memref<64x64x64xf64, strided<[5184, 72, 1], offset: 21028>>
// CHECK-NEXT:   %117 = "memref.cast"(%113) : (memref<?x?x?xf64>) -> memref<72x72x72xf64>
// CHECK-NEXT:   %118 = "memref.subview"(%114) {"static_offsets" = array<i64: 4, 4, 4>, "static_sizes" = array<i64: 66, 66, 64>, "static_strides" = array<i64: 1, 1, 1>, "operand_segment_sizes" = array<i32: 1, 0, 0, 0>} : (memref<72x72x72xf64>) -> memref<66x66x64xf64, strided<[5184, 72, 1], offset: 21028>>
// CHECK-NEXT:   %119 = arith.constant 0 : index
// CHECK-NEXT:   %120 = arith.constant 0 : index
// CHECK-NEXT:   %121 = arith.constant 0 : index
// CHECK-NEXT:   %122 = arith.constant 1 : index
// CHECK-NEXT:   %123 = arith.constant 64 : index
// CHECK-NEXT:   %124 = arith.constant 64 : index
// CHECK-NEXT:   %125 = arith.constant 16 : index
// CHECK-NEXT:   %126 = arith.constant 24 : index
// CHECK-NEXT:   %127 = arith.constant 64 : index
// CHECK-NEXT:   "scf.parallel"(%119, %123, %125) ({
// CHECK-NEXT:   ^5(%128 : index):
// CHECK-NEXT:     scf.for %129 = %120 to %124 step %126 {
// CHECK-NEXT:       %130 = arith.addi %128, %125 : index
<<<<<<< HEAD
// CHECK-NEXT:       %131 = arith.cmpi ult, %130, %123 : index
// CHECK-NEXT:       %132 = arith.select %131, %130, %123 : index
// CHECK-NEXT:       "scf.for"(%128, %132, %122) ({
// CHECK-NEXT:       ^23(%133 : index):
// CHECK-NEXT:         %134 = arith.addi %129, %126 : index
// CHECK-NEXT:         %135 = arith.cmpi ult, %134, %124 : index
// CHECK-NEXT:         %136 = arith.select %135, %134, %124 : index
// CHECK-NEXT:         "scf.for"(%129, %136, %122) ({
// CHECK-NEXT:         ^24(%137 : index):
// CHECK-NEXT:           "scf.for"(%121, %127, %122) ({
// CHECK-NEXT:           ^25(%138 : index):
=======
// CHECK-NEXT:       %131 = "arith.cmpi"(%130, %123) {"predicate" = 6 : i64} : (index, index) -> i1
// CHECK-NEXT:       %132 = "arith.select"(%131, %130, %123) : (i1, index, index) -> index
// CHECK-NEXT:       scf.for %133 = %128 to %132 step %122 {
// CHECK-NEXT:         %134 = arith.addi %129, %126 : index
// CHECK-NEXT:         %135 = "arith.cmpi"(%134, %124) {"predicate" = 6 : i64} : (index, index) -> i1
// CHECK-NEXT:         %136 = "arith.select"(%135, %134, %124) : (i1, index, index) -> index
// CHECK-NEXT:         scf.for %137 = %129 to %136 step %122 {
// CHECK-NEXT:           scf.for %138 = %121 to %127 step %122 {
>>>>>>> 6c641d92
// CHECK-NEXT:             %139 = arith.constant -1 : index
// CHECK-NEXT:             %140 = arith.addi %133, %139 : index
// CHECK-NEXT:             %141 = memref.load %118[%140, %137, %138] : memref<66x66x64xf64, strided<[5184, 72, 1], offset: 21028>>
// CHECK-NEXT:             %142 = arith.constant 1 : index
// CHECK-NEXT:             %143 = arith.addi %133, %142 : index
// CHECK-NEXT:             %144 = memref.load %118[%143, %137, %138] : memref<66x66x64xf64, strided<[5184, 72, 1], offset: 21028>>
// CHECK-NEXT:             %145 = arith.constant 1 : index
// CHECK-NEXT:             %146 = arith.addi %137, %145 : index
// CHECK-NEXT:             %147 = memref.load %118[%133, %146, %138] : memref<66x66x64xf64, strided<[5184, 72, 1], offset: 21028>>
// CHECK-NEXT:             %148 = arith.constant -1 : index
// CHECK-NEXT:             %149 = arith.addi %137, %148 : index
// CHECK-NEXT:             %150 = memref.load %118[%133, %149, %138] : memref<66x66x64xf64, strided<[5184, 72, 1], offset: 21028>>
// CHECK-NEXT:             %151 = memref.load %118[%133, %137, %138] : memref<66x66x64xf64, strided<[5184, 72, 1], offset: 21028>>
// CHECK-NEXT:             %152 = arith.addf %141, %144 : f64
// CHECK-NEXT:             %153 = arith.addf %147, %150 : f64
// CHECK-NEXT:             %154 = arith.addf %152, %153 : f64
// CHECK-NEXT:             %cst = arith.constant -4.000000e+00 : f64
// CHECK-NEXT:             %155 = arith.mulf %151, %cst : f64
// CHECK-NEXT:             %156 = arith.addf %155, %154 : f64
// CHECK-NEXT:             memref.store %156, %116[%133, %137, %138] : memref<64x64x64xf64, strided<[5184, 72, 1], offset: 21028>>
// CHECK-NEXT:             scf.yield
// CHECK-NEXT:           }
// CHECK-NEXT:           scf.yield
// CHECK-NEXT:         }
// CHECK-NEXT:         scf.yield
// CHECK-NEXT:       }
// CHECK-NEXT:       scf.yield
// CHECK-NEXT:     }
// CHECK-NEXT:     scf.yield
// CHECK-NEXT:   }) {"operand_segment_sizes" = array<i32: 1, 1, 1, 0>} : (index, index, index) -> ()
// CHECK-NEXT:   func.return
// CHECK-NEXT: }

  func.func @trivial_externals(%dyn_mem : memref<?x?x?xf64>, %sta_mem : memref<64x64x64xf64>, %dyn_field : !stencil.field<?x?x?xf64>, %sta_field : !stencil.field<[-2,62]x[0,64]x[2,66]xf64>) {
      "stencil.external_store"(%dyn_field, %dyn_mem) : (!stencil.field<?x?x?xf64>, memref<?x?x?xf64>) -> ()
      "stencil.external_store"(%sta_field, %sta_mem) : (!stencil.field<[-2,62]x[0,64]x[2,66]xf64>, memref<64x64x64xf64>) -> ()
      %0 = "stencil.external_load"(%dyn_mem) : (memref<?x?x?xf64>) -> !stencil.field<?x?x?xf64>
      %1 = "stencil.external_load"(%sta_mem) : (memref<64x64x64xf64>) -> !stencil.field<[-2,62]x[0,64]x[2,66]xf64>

      %casted = "stencil.cast"(%0) : (!stencil.field<?x?x?xf64>) -> !stencil.field<[-2,62]x[0,64]x[2,66]xf64>
      func.return
  }
  // CHECK:       func.func @trivial_externals(%dyn_mem : memref<?x?x?xf64>, %sta_mem : memref<64x64x64xf64>, %dyn_field : memref<?x?x?xf64>, %sta_field : memref<64x64x64xf64>) {
  // CHECK-NEXT:    %casted = "memref.cast"(%dyn_mem) : (memref<?x?x?xf64>) -> memref<64x64x64xf64>
  // CHECK-NEXT:    func.return
  // CHECK-NEXT: }

  func.func @neg_bounds(%in : !stencil.field<[-32,32]xf64>, %out : !stencil.field<[-32,32]xf64>) {
    %tin = "stencil.load"(%in) : (!stencil.field<[-32,32]xf64>) -> !stencil.temp<[-16,16]xf64>
    %outt = "stencil.apply"(%tin) ({
    ^0(%tinb : !stencil.temp<[-16,16]xf64>):
      %val = "stencil.access"(%tinb) {"offset" = #stencil.index<0>} : (!stencil.temp<[-16,16]xf64>) -> f64
      "stencil.return"(%val) : (f64) -> ()
    }) : (!stencil.temp<[-16,16]xf64>) -> !stencil.temp<[-16,16]xf64>
    "stencil.store"(%outt, %out) {"lb" = #stencil.index<-16>, "ub" = #stencil.index<16>} : (!stencil.temp<[-16,16]xf64>, !stencil.field<[-32,32]xf64>) -> ()
    func.return
  }

// CHECK-NEXT: func.func @neg_bounds(%in : memref<64xf64>, %out_1 : memref<64xf64>) {
// CHECK-NEXT:   %out_storeview = "memref.subview"(%out_1) {"static_offsets" = array<i64: 32>, "static_sizes" = array<i64: 32>, "static_strides" = array<i64: 1>, "operand_segment_sizes" = array<i32: 1, 0, 0, 0>} : (memref<64xf64>) -> memref<32xf64, strided<[1], offset: 32>>
// CHECK-NEXT:   %in_loadview = "memref.subview"(%in) {"static_offsets" = array<i64: 32>, "static_sizes" = array<i64: 32>, "static_strides" = array<i64: 1>, "operand_segment_sizes" = array<i32: 1, 0, 0, 0>} : (memref<64xf64>) -> memref<32xf64, strided<[1], offset: 32>>
// CHECK-NEXT:   %157 = arith.constant -16 : index
// CHECK-NEXT:   %158 = arith.constant 1 : index
// CHECK-NEXT:   %159 = arith.constant 16 : index
// CHECK-NEXT:   %160 = arith.constant 16 : index
// CHECK-NEXT:   "scf.parallel"(%157, %160, %159) ({
// CHECK-NEXT:   ^6(%161 : index):
// CHECK-NEXT:     %162 = arith.addi %161, %159 : index
<<<<<<< HEAD
// CHECK-NEXT:     %163 = arith.cmpi ult, %162, %160 : index
// CHECK-NEXT:     %164 = arith.select %163, %162, %160 : index
// CHECK-NEXT:     "scf.for"(%161, %164, %158) ({
// CHECK-NEXT:     ^27(%165 : index):
// CHECK-NEXT:       %val = "memref.load"(%in_loadview, %165) : (memref<32xf64, strided<[1], offset: 32>>, index) -> f64
// CHECK-NEXT:       "memref.store"(%val, %out_storeview, %165) : (f64, memref<32xf64, strided<[1], offset: 32>>, index) -> ()
// CHECK-NEXT:       "scf.yield"() : () -> ()
// CHECK-NEXT:     }) : (index, index, index) -> ()
// CHECK-NEXT:     "scf.yield"() : () -> ()
=======
// CHECK-NEXT:     %163 = "arith.cmpi"(%162, %160) {"predicate" = 6 : i64} : (index, index) -> i1
// CHECK-NEXT:     %164 = "arith.select"(%163, %162, %160) : (i1, index, index) -> index
// CHECK-NEXT:     scf.for %165 = %161 to %164 step %158 {
// CHECK-NEXT:       %val = memref.load %in_loadview[%165] : memref<32xf64, strided<[1], offset: 32>>
// CHECK-NEXT:       memref.store %val, %out_storeview[%165] : memref<32xf64, strided<[1], offset: 32>>
// CHECK-NEXT:       scf.yield
// CHECK-NEXT:     }
// CHECK-NEXT:     scf.yield
>>>>>>> 6c641d92
// CHECK-NEXT:   }) {"operand_segment_sizes" = array<i32: 1, 1, 1, 0>} : (index, index, index) -> ()
// CHECK-NEXT:   func.return
// CHECK-NEXT: }

  func.func @stencil_buffer(%49 : !stencil.field<[-4,68]xf64>, %50 : !stencil.field<[-4,68]xf64>) {
    %51 = "stencil.load"(%49) : (!stencil.field<[-4,68]xf64>) -> !stencil.temp<[0,64]xf64>
    %52 = "stencil.apply"(%51) ({
    ^8(%53 : !stencil.temp<[0,64]xf64>):
      %54 = "stencil.access"(%53) {"offset" = #stencil.index<-1>} : (!stencil.temp<[0,64]xf64>) -> f64
      "stencil.return"(%54) : (f64) -> ()
    }) : (!stencil.temp<[0,64]xf64>) -> !stencil.temp<[1,65]xf64>
    %55 = "stencil.buffer"(%52) : (!stencil.temp<[1,65]xf64>) -> !stencil.temp<[1,65]xf64>
    %56 = "stencil.apply"(%55) ({
    ^9(%57 : !stencil.temp<[1,65]xf64>):
      %58 = "stencil.access"(%57) {"offset" = #stencil.index<1>} : (!stencil.temp<[1,65]xf64>) -> f64
      "stencil.return"(%58) : (f64) -> ()
    }) : (!stencil.temp<[1,65]xf64>) -> !stencil.temp<[0,64]xf64>
    "stencil.store"(%56, %50) {"lb" = #stencil.index<0>, "ub" = #stencil.index<64>} : (!stencil.temp<[0,64]xf64>, !stencil.field<[-4,68]xf64>) -> ()
    func.return
  }

// CHECK-NEXT: func.func @stencil_buffer(%166 : memref<72xf64>, %167 : memref<72xf64>) {
// CHECK-NEXT:   %168 = "memref.subview"(%167) {"static_offsets" = array<i64: 4>, "static_sizes" = array<i64: 64>, "static_strides" = array<i64: 1>, "operand_segment_sizes" = array<i32: 1, 0, 0, 0>} : (memref<72xf64>) -> memref<64xf64, strided<[1], offset: 4>>
// CHECK-NEXT:   %169 = "memref.subview"(%166) {"static_offsets" = array<i64: 4>, "static_sizes" = array<i64: 64>, "static_strides" = array<i64: 1>, "operand_segment_sizes" = array<i32: 1, 0, 0, 0>} : (memref<72xf64>) -> memref<64xf64, strided<[1], offset: 4>>
// CHECK-NEXT:   %170 = "memref.alloc"() {"operand_segment_sizes" = array<i32: 0, 0>} : () -> memref<64xf64>
// CHECK-NEXT:   %171 = "memref.subview"(%170) {"static_offsets" = array<i64: -1>, "static_sizes" = array<i64: 64>, "static_strides" = array<i64: 1>, "operand_segment_sizes" = array<i32: 1, 0, 0, 0>} : (memref<64xf64>) -> memref<64xf64, strided<[1], offset: -1>>
// CHECK-NEXT:   %172 = arith.constant 1 : index
// CHECK-NEXT:   %173 = arith.constant 1 : index
// CHECK-NEXT:   %174 = arith.constant 16 : index
// CHECK-NEXT:   %175 = arith.constant 65 : index
// CHECK-NEXT:   "scf.parallel"(%172, %175, %174) ({
// CHECK-NEXT:   ^7(%176 : index):
// CHECK-NEXT:     %177 = arith.addi %176, %174 : index
<<<<<<< HEAD
// CHECK-NEXT:     %178 = arith.cmpi ult, %177, %175 : index
// CHECK-NEXT:     %179 = arith.select %178, %177, %175 : index
// CHECK-NEXT:     "scf.for"(%176, %179, %173) ({
// CHECK-NEXT:     ^29(%180 : index):
=======
// CHECK-NEXT:     %178 = "arith.cmpi"(%177, %175) {"predicate" = 6 : i64} : (index, index) -> i1
// CHECK-NEXT:     %179 = "arith.select"(%178, %177, %175) : (i1, index, index) -> index
// CHECK-NEXT:     scf.for %180 = %176 to %179 step %173 {
>>>>>>> 6c641d92
// CHECK-NEXT:       %181 = arith.constant -1 : index
// CHECK-NEXT:       %182 = arith.addi %180, %181 : index
// CHECK-NEXT:       %183 = memref.load %169[%182] : memref<64xf64, strided<[1], offset: 4>>
// CHECK-NEXT:       memref.store %183, %171[%180] : memref<64xf64, strided<[1], offset: -1>>
// CHECK-NEXT:       scf.yield
// CHECK-NEXT:     }
// CHECK-NEXT:     scf.yield
// CHECK-NEXT:   }) {"operand_segment_sizes" = array<i32: 1, 1, 1, 0>} : (index, index, index) -> ()
// CHECK-NEXT:   %184 = arith.constant 0 : index
// CHECK-NEXT:   %185 = arith.constant 1 : index
// CHECK-NEXT:   %186 = arith.constant 16 : index
// CHECK-NEXT:   %187 = arith.constant 64 : index
// CHECK-NEXT:   "scf.parallel"(%184, %187, %186) ({
// CHECK-NEXT:   ^8(%188 : index):
// CHECK-NEXT:     %189 = arith.addi %188, %186 : index
<<<<<<< HEAD
// CHECK-NEXT:     %190 = arith.cmpi ult, %189, %187 : index
// CHECK-NEXT:     %191 = arith.select %190, %189, %187 : index
// CHECK-NEXT:     "scf.for"(%188, %191, %185) ({
// CHECK-NEXT:     ^31(%192 : index):
=======
// CHECK-NEXT:     %190 = "arith.cmpi"(%189, %187) {"predicate" = 6 : i64} : (index, index) -> i1
// CHECK-NEXT:     %191 = "arith.select"(%190, %189, %187) : (i1, index, index) -> index
// CHECK-NEXT:     scf.for %192 = %188 to %191 step %185 {
>>>>>>> 6c641d92
// CHECK-NEXT:       %193 = arith.constant 1 : index
// CHECK-NEXT:       %194 = arith.addi %192, %193 : index
// CHECK-NEXT:       %195 = memref.load %171[%194] : memref<64xf64, strided<[1], offset: -1>>
// CHECK-NEXT:       memref.store %195, %168[%192] : memref<64xf64, strided<[1], offset: 4>>
// CHECK-NEXT:       scf.yield
// CHECK-NEXT:     }
// CHECK-NEXT:     scf.yield
// CHECK-NEXT:   }) {"operand_segment_sizes" = array<i32: 1, 1, 1, 0>} : (index, index, index) -> ()
// CHECK-NEXT:   "memref.dealloc"(%171) : (memref<64xf64, strided<[1], offset: -1>>) -> ()
// CHECK-NEXT:   func.return
// CHECK-NEXT: }

  func.func @stencil_two_stores(%59 : !stencil.field<[-4,68]xf64>, %60 : !stencil.field<[-4,68]xf64>, %61 : !stencil.field<[-4,68]xf64>) {
    %62 = "stencil.load"(%59) : (!stencil.field<[-4,68]xf64>) -> !stencil.temp<[0,64]xf64>
    %63 = "stencil.apply"(%62) ({
    ^10(%64 : !stencil.temp<[0,64]xf64>):
      %65 = "stencil.access"(%64) {"offset" = #stencil.index<-1>} : (!stencil.temp<[0,64]xf64>) -> f64
      "stencil.return"(%65) : (f64) -> ()
    }) : (!stencil.temp<[0,64]xf64>) -> !stencil.temp<[1,65]xf64>
    "stencil.store"(%63, %61) {"lb" = #stencil.index<1>, "ub" = #stencil.index<65>} : (!stencil.temp<[1,65]xf64>, !stencil.field<[-4,68]xf64>) -> ()
    %66 = "stencil.apply"(%63) ({
    ^11(%67 : !stencil.temp<[1,65]xf64>):
      %68 = "stencil.access"(%67) {"offset" = #stencil.index<1>} : (!stencil.temp<[1,65]xf64>) -> f64
      "stencil.return"(%68) : (f64) -> ()
    }) : (!stencil.temp<[1,65]xf64>) -> !stencil.temp<[0,64]xf64>
    "stencil.store"(%66, %60) {"lb" = #stencil.index<0>, "ub" = #stencil.index<64>} : (!stencil.temp<[0,64]xf64>, !stencil.field<[-4,68]xf64>) -> ()
    func.return
  }

// CHECK-NEXT: func.func @stencil_two_stores(%196 : memref<72xf64>, %197 : memref<72xf64>, %198 : memref<72xf64>) {
// CHECK-NEXT:   %199 = "memref.subview"(%197) {"static_offsets" = array<i64: 4>, "static_sizes" = array<i64: 64>, "static_strides" = array<i64: 1>, "operand_segment_sizes" = array<i32: 1, 0, 0, 0>} : (memref<72xf64>) -> memref<64xf64, strided<[1], offset: 4>>
// CHECK-NEXT:   %200 = "memref.subview"(%198) {"static_offsets" = array<i64: 4>, "static_sizes" = array<i64: 64>, "static_strides" = array<i64: 1>, "operand_segment_sizes" = array<i32: 1, 0, 0, 0>} : (memref<72xf64>) -> memref<64xf64, strided<[1], offset: 4>>
// CHECK-NEXT:   %201 = "memref.subview"(%196) {"static_offsets" = array<i64: 4>, "static_sizes" = array<i64: 64>, "static_strides" = array<i64: 1>, "operand_segment_sizes" = array<i32: 1, 0, 0, 0>} : (memref<72xf64>) -> memref<64xf64, strided<[1], offset: 4>>
// CHECK-NEXT:   %202 = arith.constant 1 : index
// CHECK-NEXT:   %203 = arith.constant 1 : index
// CHECK-NEXT:   %204 = arith.constant 16 : index
// CHECK-NEXT:   %205 = arith.constant 65 : index
// CHECK-NEXT:   "scf.parallel"(%202, %205, %204) ({
// CHECK-NEXT:   ^9(%206 : index):
// CHECK-NEXT:     %207 = arith.addi %206, %204 : index
<<<<<<< HEAD
// CHECK-NEXT:     %208 = arith.cmpi ult, %207, %205 : index
// CHECK-NEXT:     %209 = arith.select %208, %207, %205 : index
// CHECK-NEXT:     "scf.for"(%206, %209, %203) ({
// CHECK-NEXT:     ^33(%210 : index):
=======
// CHECK-NEXT:     %208 = "arith.cmpi"(%207, %205) {"predicate" = 6 : i64} : (index, index) -> i1
// CHECK-NEXT:     %209 = "arith.select"(%208, %207, %205) : (i1, index, index) -> index
// CHECK-NEXT:     scf.for %210 = %206 to %209 step %203 {
>>>>>>> 6c641d92
// CHECK-NEXT:       %211 = arith.constant -1 : index
// CHECK-NEXT:       %212 = arith.addi %210, %211 : index
// CHECK-NEXT:       %213 = memref.load %201[%212] : memref<64xf64, strided<[1], offset: 4>>
// CHECK-NEXT:       memref.store %213, %200[%210] : memref<64xf64, strided<[1], offset: 4>>
// CHECK-NEXT:       scf.yield
// CHECK-NEXT:     }
// CHECK-NEXT:     scf.yield
// CHECK-NEXT:   }) {"operand_segment_sizes" = array<i32: 1, 1, 1, 0>} : (index, index, index) -> ()
// CHECK-NEXT:   %214 = arith.constant 0 : index
// CHECK-NEXT:   %215 = arith.constant 1 : index
// CHECK-NEXT:   %216 = arith.constant 16 : index
// CHECK-NEXT:   %217 = arith.constant 64 : index
// CHECK-NEXT:   "scf.parallel"(%214, %217, %216) ({
// CHECK-NEXT:   ^10(%218 : index):
// CHECK-NEXT:     %219 = arith.addi %218, %216 : index
<<<<<<< HEAD
// CHECK-NEXT:     %220 = arith.cmpi ult, %219, %217 : index
// CHECK-NEXT:     %221 = arith.select %220, %219, %217 : index
// CHECK-NEXT:     "scf.for"(%218, %221, %215) ({
// CHECK-NEXT:     ^35(%222 : index):
=======
// CHECK-NEXT:     %220 = "arith.cmpi"(%219, %217) {"predicate" = 6 : i64} : (index, index) -> i1
// CHECK-NEXT:     %221 = "arith.select"(%220, %219, %217) : (i1, index, index) -> index
// CHECK-NEXT:     scf.for %222 = %218 to %221 step %215 {
>>>>>>> 6c641d92
// CHECK-NEXT:       %223 = arith.constant 1 : index
// CHECK-NEXT:       %224 = arith.addi %222, %223 : index
// CHECK-NEXT:       %225 = memref.load %200[%224] : memref<64xf64, strided<[1], offset: 4>>
// CHECK-NEXT:       memref.store %225, %199[%222] : memref<64xf64, strided<[1], offset: 4>>
// CHECK-NEXT:       scf.yield
// CHECK-NEXT:     }
// CHECK-NEXT:     scf.yield
// CHECK-NEXT:   }) {"operand_segment_sizes" = array<i32: 1, 1, 1, 0>} : (index, index, index) -> ()
// CHECK-NEXT:   func.return
// CHECK-NEXT: }

  func.func @apply_kernel(%69 : !stencil.field<[-2,13]x[-2,13]xf32>, %70 : !stencil.field<[-2,13]x[-2,13]xf32>, %timers : !llvm.ptr<f64>)  attributes {"param_names" = ["u_vec_0", "u_vec_1", "timers"]}{
    %71 = "gpu.alloc"() {"operand_segment_sizes" = array<i32: 0, 0, 0>} : () -> memref<15x15xf32>
    %u_vec_1 = "builtin.unrealized_conversion_cast"(%71) : (memref<15x15xf32>) -> !stencil.field<[-2,13]x[-2,13]xf32>
    %72 = "builtin.unrealized_conversion_cast"(%70) : (!stencil.field<[-2,13]x[-2,13]xf32>) -> memref<15x15xf32>
    "gpu.memcpy"(%71, %72) {"operand_segment_sizes" = array<i32: 0, 1, 1>} : (memref<15x15xf32>, memref<15x15xf32>) -> ()
    %73 = "gpu.alloc"() {"operand_segment_sizes" = array<i32: 0, 0, 0>} : () -> memref<15x15xf32>
    %u_vec_0 = "builtin.unrealized_conversion_cast"(%73) : (memref<15x15xf32>) -> !stencil.field<[-2,13]x[-2,13]xf32>
    %74 = "builtin.unrealized_conversion_cast"(%69) : (!stencil.field<[-2,13]x[-2,13]xf32>) -> memref<15x15xf32>
    "gpu.memcpy"(%73, %74) {"operand_segment_sizes" = array<i32: 0, 1, 1>} : (memref<15x15xf32>, memref<15x15xf32>) -> ()
    %time_m_1 = arith.constant 0 : index
    %time_M_1 = arith.constant 10 : index
    %step_1 = arith.constant 1 : index
    %75, %76 = "scf.for"(%time_m_1, %time_M_1, %step_1, %u_vec_0, %u_vec_1) ({
    ^12(%time_1 : index, %t0 : !stencil.field<[-2,13]x[-2,13]xf32>, %t1 : !stencil.field<[-2,13]x[-2,13]xf32>):
      %t0_temp = "stencil.load"(%t0) : (!stencil.field<[-2,13]x[-2,13]xf32>) -> !stencil.temp<[0,11]x[0,11]xf32>
      %t1_result = "stencil.apply"(%t0_temp) ({
      ^13(%t0_buff : !stencil.temp<[0,11]x[0,11]xf32>):
        %77 = "stencil.access"(%t0_buff) {"offset" = #stencil.index<0, 0>} : (!stencil.temp<[0,11]x[0,11]xf32>) -> f32
        "stencil.return"(%77) : (f32) -> ()
      }) : (!stencil.temp<[0,11]x[0,11]xf32>) -> !stencil.temp<[0,11]x[0,11]xf32>
      "stencil.store"(%t1_result, %t1) {"lb" = #stencil.index<0, 0>, "ub" = #stencil.index<11, 11>} : (!stencil.temp<[0,11]x[0,11]xf32>, !stencil.field<[-2,13]x[-2,13]xf32>) -> ()
      "scf.yield"(%t1, %t0) : (!stencil.field<[-2,13]x[-2,13]xf32>, !stencil.field<[-2,13]x[-2,13]xf32>) -> ()
    }) : (index, index, index, !stencil.field<[-2,13]x[-2,13]xf32>, !stencil.field<[-2,13]x[-2,13]xf32>) -> (!stencil.field<[-2,13]x[-2,13]xf32>, !stencil.field<[-2,13]x[-2,13]xf32>)
    func.return
  }

// CHECK-NEXT: func.func @apply_kernel(%226 : memref<15x15xf32>, %227 : memref<15x15xf32>, %timers : !llvm.ptr<f64>)  attributes {"param_names" = ["u_vec_0", "u_vec_1", "timers"]}{
// CHECK-NEXT:   %228 = "gpu.alloc"() {"operand_segment_sizes" = array<i32: 0, 0, 0>} : () -> memref<15x15xf32>
// CHECK-NEXT:   %u_vec_1 = builtin.unrealized_conversion_cast %228 : memref<15x15xf32> to memref<15x15xf32>
// CHECK-NEXT:   %229 = builtin.unrealized_conversion_cast %227 : memref<15x15xf32> to memref<15x15xf32>
// CHECK-NEXT:   "gpu.memcpy"(%228, %229) {"operand_segment_sizes" = array<i32: 0, 1, 1>} : (memref<15x15xf32>, memref<15x15xf32>) -> ()
// CHECK-NEXT:   %230 = "gpu.alloc"() {"operand_segment_sizes" = array<i32: 0, 0, 0>} : () -> memref<15x15xf32>
// CHECK-NEXT:   %u_vec_0 = builtin.unrealized_conversion_cast %230 : memref<15x15xf32> to memref<15x15xf32>
// CHECK-NEXT:   %231 = builtin.unrealized_conversion_cast %226 : memref<15x15xf32> to memref<15x15xf32>
// CHECK-NEXT:   "gpu.memcpy"(%230, %231) {"operand_segment_sizes" = array<i32: 0, 1, 1>} : (memref<15x15xf32>, memref<15x15xf32>) -> ()
// CHECK-NEXT:   %time_m_1 = arith.constant 0 : index
// CHECK-NEXT:   %time_M_1 = arith.constant 10 : index
// CHECK-NEXT:   %step_1 = arith.constant 1 : index
// CHECK-NEXT:   %232, %233 = scf.for %time_1 = %time_m_1 to %time_M_1 step %step_1 iter_args(%t0 = %u_vec_0, %t1 = %u_vec_1) -> (memref<15x15xf32>, memref<15x15xf32>) {
// CHECK-NEXT:     %t1_storeview = "memref.subview"(%t1) {"static_offsets" = array<i64: 2, 2>, "static_sizes" = array<i64: 11, 11>, "static_strides" = array<i64: 1, 1>, "operand_segment_sizes" = array<i32: 1, 0, 0, 0>} : (memref<15x15xf32>) -> memref<11x11xf32, strided<[15, 1], offset: 32>>
// CHECK-NEXT:     %t0_loadview = "memref.subview"(%t0) {"static_offsets" = array<i64: 2, 2>, "static_sizes" = array<i64: 11, 11>, "static_strides" = array<i64: 1, 1>, "operand_segment_sizes" = array<i32: 1, 0, 0, 0>} : (memref<15x15xf32>) -> memref<11x11xf32, strided<[15, 1], offset: 32>>
// CHECK-NEXT:     %234 = arith.constant 0 : index
// CHECK-NEXT:     %235 = arith.constant 0 : index
// CHECK-NEXT:     %236 = arith.constant 1 : index
// CHECK-NEXT:     %237 = arith.constant 11 : index
// CHECK-NEXT:     %238 = arith.constant 16 : index
// CHECK-NEXT:     %239 = arith.constant 24 : index
// CHECK-NEXT:     %240 = arith.constant 11 : index
// CHECK-NEXT:     "scf.parallel"(%234, %237, %238) ({
// CHECK-NEXT:     ^11(%241 : index):
// CHECK-NEXT:       scf.for %242 = %235 to %240 step %239 {
// CHECK-NEXT:         %243 = arith.addi %241, %238 : index
<<<<<<< HEAD
// CHECK-NEXT:         %244 = arith.cmpi ult, %243, %237 : index
// CHECK-NEXT:         %245 = arith.select %244, %243, %237 : index
// CHECK-NEXT:         "scf.for"(%241, %245, %236) ({
// CHECK-NEXT:         ^39(%246 : index):
// CHECK-NEXT:           %247 = arith.addi %242, %239 : index
// CHECK-NEXT:           %248 = arith.cmpi ult, %247, %240 : index
// CHECK-NEXT:           %249 = arith.select %248, %247, %240 : index
// CHECK-NEXT:           "scf.for"(%242, %249, %236) ({
// CHECK-NEXT:           ^40(%250 : index):
// CHECK-NEXT:             %251 = "memref.load"(%t0_loadview, %246, %250) : (memref<11x11xf32, strided<[15, 1], offset: 32>>, index, index) -> f32
// CHECK-NEXT:             "memref.store"(%251, %t1_storeview, %246, %250) : (f32, memref<11x11xf32, strided<[15, 1], offset: 32>>, index, index) -> ()
// CHECK-NEXT:             "scf.yield"() : () -> ()
// CHECK-NEXT:           }) : (index, index, index) -> ()
// CHECK-NEXT:           "scf.yield"() : () -> ()
// CHECK-NEXT:         }) : (index, index, index) -> ()
// CHECK-NEXT:         "scf.yield"() : () -> ()
// CHECK-NEXT:       }) : (index, index, index) -> ()
// CHECK-NEXT:       "scf.yield"() : () -> ()
=======
// CHECK-NEXT:         %244 = "arith.cmpi"(%243, %237) {"predicate" = 6 : i64} : (index, index) -> i1
// CHECK-NEXT:         %245 = "arith.select"(%244, %243, %237) : (i1, index, index) -> index
// CHECK-NEXT:         scf.for %246 = %241 to %245 step %236 {
// CHECK-NEXT:           %247 = arith.addi %242, %239 : index
// CHECK-NEXT:           %248 = "arith.cmpi"(%247, %240) {"predicate" = 6 : i64} : (index, index) -> i1
// CHECK-NEXT:           %249 = "arith.select"(%248, %247, %240) : (i1, index, index) -> index
// CHECK-NEXT:           scf.for %250 = %242 to %249 step %236 {
// CHECK-NEXT:             %251 = memref.load %t0_loadview[%246, %250] : memref<11x11xf32, strided<[15, 1], offset: 32>>
// CHECK-NEXT:             memref.store %251, %t1_storeview[%246, %250] : memref<11x11xf32, strided<[15, 1], offset: 32>>
// CHECK-NEXT:             scf.yield
// CHECK-NEXT:           }
// CHECK-NEXT:           scf.yield
// CHECK-NEXT:         }
// CHECK-NEXT:         scf.yield
// CHECK-NEXT:       }
// CHECK-NEXT:       scf.yield
>>>>>>> 6c641d92
// CHECK-NEXT:     }) {"operand_segment_sizes" = array<i32: 1, 1, 1, 0>} : (index, index, index) -> ()
// CHECK-NEXT:     scf.yield %t1, %t0 : memref<15x15xf32>, memref<15x15xf32>
// CHECK-NEXT:   }
// CHECK-NEXT:   func.return
// CHECK-NEXT: }

}
// CHECK-NEXT: }<|MERGE_RESOLUTION|>--- conflicted
+++ resolved
@@ -34,28 +34,14 @@
 // CHECK-NEXT:   ^0(%13 : index):
 // CHECK-NEXT:     scf.for %14 = %5 to %9 step %11 {
 // CHECK-NEXT:       %15 = arith.addi %13, %10 : index
-<<<<<<< HEAD
 // CHECK-NEXT:       %16 = arith.cmpi ult, %15, %8 : index
 // CHECK-NEXT:       %17 = arith.select %16, %15, %8 : index
-// CHECK-NEXT:       "scf.for"(%13, %17, %7) ({
-// CHECK-NEXT:       ^2(%18 : index):
+// CHECK-NEXT:       scf.for %18 = %13 to %17 step %7 {
 // CHECK-NEXT:         %19 = arith.addi %14, %11 : index
 // CHECK-NEXT:         %20 = arith.cmpi ult, %19, %9 : index
 // CHECK-NEXT:         %21 = arith.select %20, %19, %9 : index
-// CHECK-NEXT:         "scf.for"(%14, %21, %7) ({
-// CHECK-NEXT:         ^3(%22 : index):
-// CHECK-NEXT:           "scf.for"(%6, %12, %7) ({
-// CHECK-NEXT:           ^4(%23 : index):
-=======
-// CHECK-NEXT:       %16 = "arith.cmpi"(%15, %8) {"predicate" = 6 : i64} : (index, index) -> i1
-// CHECK-NEXT:       %17 = "arith.select"(%16, %15, %8) : (i1, index, index) -> index
-// CHECK-NEXT:       scf.for %18 = %13 to %17 step %7 {
-// CHECK-NEXT:         %19 = arith.addi %14, %11 : index
-// CHECK-NEXT:         %20 = "arith.cmpi"(%19, %9) {"predicate" = 6 : i64} : (index, index) -> i1
-// CHECK-NEXT:         %21 = "arith.select"(%20, %19, %9) : (i1, index, index) -> index
 // CHECK-NEXT:         scf.for %22 = %14 to %21 step %7 {
 // CHECK-NEXT:           scf.for %23 = %6 to %12 step %7 {
->>>>>>> 6c641d92
 // CHECK-NEXT:             %24 = arith.constant 1.000000e+00 : f64
 // CHECK-NEXT:             %25 = arith.addf %0, %24 : f64
 // CHECK-NEXT:             memref.store %25, %3[%18, %22, %23] : memref<64x64x60xf64, strided<[4900, 70, 1], offset: 14913>>
@@ -108,32 +94,12 @@
 // CHECK-NEXT:     ^1(%33 : index):
 // CHECK-NEXT:       scf.for %34 = %27 to %32 step %31 {
 // CHECK-NEXT:         %35 = arith.addi %33, %30 : index
-<<<<<<< HEAD
 // CHECK-NEXT:         %36 = arith.cmpi ult, %35, %29 : index
 // CHECK-NEXT:         %37 = arith.select %36, %35, %29 : index
-// CHECK-NEXT:         "scf.for"(%33, %37, %28) ({
-// CHECK-NEXT:         ^8(%38 : index):
+// CHECK-NEXT:         scf.for %38 = %33 to %37 step %28 {
 // CHECK-NEXT:           %39 = arith.addi %34, %31 : index
 // CHECK-NEXT:           %40 = arith.cmpi ult, %39, %32 : index
 // CHECK-NEXT:           %41 = arith.select %40, %39, %32 : index
-// CHECK-NEXT:           "scf.for"(%34, %41, %28) ({
-// CHECK-NEXT:           ^9(%42 : index):
-// CHECK-NEXT:             %i = "memref.load"(%fim1_loadview, %38, %42) : (memref<2000x2000xf32, strided<[2004, 1], offset: 4010>>, index, index) -> f32
-// CHECK-NEXT:             "memref.store"(%i, %fi_storeview, %38, %42) : (f32, memref<2000x2000xf32, strided<[2004, 1], offset: 4010>>, index, index) -> ()
-// CHECK-NEXT:             "scf.yield"() : () -> ()
-// CHECK-NEXT:           }) : (index, index, index) -> ()
-// CHECK-NEXT:           "scf.yield"() : () -> ()
-// CHECK-NEXT:         }) : (index, index, index) -> ()
-// CHECK-NEXT:         "scf.yield"() : () -> ()
-// CHECK-NEXT:       }) : (index, index, index) -> ()
-// CHECK-NEXT:       "scf.yield"() : () -> ()
-=======
-// CHECK-NEXT:         %36 = "arith.cmpi"(%35, %29) {"predicate" = 6 : i64} : (index, index) -> i1
-// CHECK-NEXT:         %37 = "arith.select"(%36, %35, %29) : (i1, index, index) -> index
-// CHECK-NEXT:         scf.for %38 = %33 to %37 step %28 {
-// CHECK-NEXT:           %39 = arith.addi %34, %31 : index
-// CHECK-NEXT:           %40 = "arith.cmpi"(%39, %32) {"predicate" = 6 : i64} : (index, index) -> i1
-// CHECK-NEXT:           %41 = "arith.select"(%40, %39, %32) : (i1, index, index) -> index
 // CHECK-NEXT:           scf.for %42 = %34 to %41 step %28 {
 // CHECK-NEXT:             %i = memref.load %fim1_loadview[%38, %42] : memref<2000x2000xf32, strided<[2004, 1], offset: 4010>>
 // CHECK-NEXT:             memref.store %i, %fi_storeview[%38, %42] : memref<2000x2000xf32, strided<[2004, 1], offset: 4010>>
@@ -144,7 +110,6 @@
 // CHECK-NEXT:         scf.yield
 // CHECK-NEXT:       }
 // CHECK-NEXT:       scf.yield
->>>>>>> 6c641d92
 // CHECK-NEXT:     }) {"operand_segment_sizes" = array<i32: 1, 1, 1, 0>} : (index, index, index) -> ()
 // CHECK-NEXT:     scf.yield %fi, %fim1 : memref<2004x2004xf32>, memref<2004x2004xf32>
 // CHECK-NEXT:   }
@@ -176,16 +141,9 @@
 // CHECK-NEXT:   "scf.parallel"(%46, %49, %48) ({
 // CHECK-NEXT:   ^2(%50 : index):
 // CHECK-NEXT:     %51 = arith.addi %50, %48 : index
-<<<<<<< HEAD
 // CHECK-NEXT:     %52 = arith.cmpi ult, %51, %49 : index
 // CHECK-NEXT:     %53 = arith.select %52, %51, %49 : index
-// CHECK-NEXT:     "scf.for"(%50, %53, %47) ({
-// CHECK-NEXT:     ^11(%54 : index):
-=======
-// CHECK-NEXT:     %52 = "arith.cmpi"(%51, %49) {"predicate" = 6 : i64} : (index, index) -> i1
-// CHECK-NEXT:     %53 = "arith.select"(%52, %51, %49) : (i1, index, index) -> index
 // CHECK-NEXT:     scf.for %54 = %50 to %53 step %47 {
->>>>>>> 6c641d92
 // CHECK-NEXT:       %55 = arith.constant -1 : index
 // CHECK-NEXT:       %56 = arith.addi %54, %55 : index
 // CHECK-NEXT:       %57 = memref.load %45[%56] : memref<69xf64, strided<[1], offset: 4>>
@@ -222,25 +180,13 @@
   // CHECK-NEXT:   ^3(%68 : index):
   // CHECK-NEXT:     scf.for %69 = %62 to %67 step %66 {
   // CHECK-NEXT:       %70 = arith.addi %68, %65 : index
-<<<<<<< HEAD
   // CHECK-NEXT:       %71 = arith.cmpi ult, %70, %64 : index
   // CHECK-NEXT:       %72 = arith.select %71, %70, %64 : index
-  // CHECK-NEXT:       "scf.for"(%68, %72, %63) ({
-  // CHECK-NEXT:       ^14(%73 : index):
+  // CHECK-NEXT:       scf.for %73 = %68 to %72 step %63 {
   // CHECK-NEXT:         %74 = arith.addi %69, %66 : index
   // CHECK-NEXT:         %75 = arith.cmpi ult, %74, %67 : index
   // CHECK-NEXT:         %76 = arith.select %75, %74, %67 : index
-  // CHECK-NEXT:         "scf.for"(%69, %76, %63) ({
-  // CHECK-NEXT:         ^15(%77 : index):
-=======
-  // CHECK-NEXT:       %71 = "arith.cmpi"(%70, %64) {"predicate" = 6 : i64} : (index, index) -> i1
-  // CHECK-NEXT:       %72 = "arith.select"(%71, %70, %64) : (i1, index, index) -> index
-  // CHECK-NEXT:       scf.for %73 = %68 to %72 step %63 {
-  // CHECK-NEXT:         %74 = arith.addi %69, %66 : index
-  // CHECK-NEXT:         %75 = "arith.cmpi"(%74, %67) {"predicate" = 6 : i64} : (index, index) -> i1
-  // CHECK-NEXT:         %76 = "arith.select"(%75, %74, %67) : (i1, index, index) -> index
   // CHECK-NEXT:         scf.for %77 = %69 to %76 step %63 {
->>>>>>> 6c641d92
   // CHECK-NEXT:           %78 = arith.constant -1 : index
   // CHECK-NEXT:           %79 = arith.addi %73, %78 : index
   // CHECK-NEXT:           %80 = memref.load %60[%79, %77] : memref<65x68xf64, strided<[72, 1], offset: 292>>
@@ -283,28 +229,14 @@
 // CHECK-NEXT:   ^4(%93 : index):
 // CHECK-NEXT:     scf.for %94 = %85 to %89 step %91 {
 // CHECK-NEXT:       %95 = arith.addi %93, %90 : index
-<<<<<<< HEAD
 // CHECK-NEXT:       %96 = arith.cmpi ult, %95, %88 : index
 // CHECK-NEXT:       %97 = arith.select %96, %95, %88 : index
-// CHECK-NEXT:       "scf.for"(%93, %97, %87) ({
-// CHECK-NEXT:       ^18(%98 : index):
+// CHECK-NEXT:       scf.for %98 = %93 to %97 step %87 {
 // CHECK-NEXT:         %99 = arith.addi %94, %91 : index
 // CHECK-NEXT:         %100 = arith.cmpi ult, %99, %89 : index
 // CHECK-NEXT:         %101 = arith.select %100, %99, %89 : index
-// CHECK-NEXT:         "scf.for"(%94, %101, %87) ({
-// CHECK-NEXT:         ^19(%102 : index):
-// CHECK-NEXT:           "scf.for"(%86, %92, %87) ({
-// CHECK-NEXT:           ^20(%103 : index):
-=======
-// CHECK-NEXT:       %96 = "arith.cmpi"(%95, %88) {"predicate" = 6 : i64} : (index, index) -> i1
-// CHECK-NEXT:       %97 = "arith.select"(%96, %95, %88) : (i1, index, index) -> index
-// CHECK-NEXT:       scf.for %98 = %93 to %97 step %87 {
-// CHECK-NEXT:         %99 = arith.addi %94, %91 : index
-// CHECK-NEXT:         %100 = "arith.cmpi"(%99, %89) {"predicate" = 6 : i64} : (index, index) -> i1
-// CHECK-NEXT:         %101 = "arith.select"(%100, %99, %89) : (i1, index, index) -> index
 // CHECK-NEXT:         scf.for %102 = %94 to %101 step %87 {
 // CHECK-NEXT:           scf.for %103 = %86 to %92 step %87 {
->>>>>>> 6c641d92
 // CHECK-NEXT:             %104 = arith.constant -1 : index
 // CHECK-NEXT:             %105 = arith.addi %98, %104 : index
 // CHECK-NEXT:             %106 = arith.constant 1 : index
@@ -380,28 +312,14 @@
 // CHECK-NEXT:   ^5(%128 : index):
 // CHECK-NEXT:     scf.for %129 = %120 to %124 step %126 {
 // CHECK-NEXT:       %130 = arith.addi %128, %125 : index
-<<<<<<< HEAD
 // CHECK-NEXT:       %131 = arith.cmpi ult, %130, %123 : index
 // CHECK-NEXT:       %132 = arith.select %131, %130, %123 : index
-// CHECK-NEXT:       "scf.for"(%128, %132, %122) ({
-// CHECK-NEXT:       ^23(%133 : index):
+// CHECK-NEXT:       scf.for %133 = %128 to %132 step %122 {
 // CHECK-NEXT:         %134 = arith.addi %129, %126 : index
 // CHECK-NEXT:         %135 = arith.cmpi ult, %134, %124 : index
 // CHECK-NEXT:         %136 = arith.select %135, %134, %124 : index
-// CHECK-NEXT:         "scf.for"(%129, %136, %122) ({
-// CHECK-NEXT:         ^24(%137 : index):
-// CHECK-NEXT:           "scf.for"(%121, %127, %122) ({
-// CHECK-NEXT:           ^25(%138 : index):
-=======
-// CHECK-NEXT:       %131 = "arith.cmpi"(%130, %123) {"predicate" = 6 : i64} : (index, index) -> i1
-// CHECK-NEXT:       %132 = "arith.select"(%131, %130, %123) : (i1, index, index) -> index
-// CHECK-NEXT:       scf.for %133 = %128 to %132 step %122 {
-// CHECK-NEXT:         %134 = arith.addi %129, %126 : index
-// CHECK-NEXT:         %135 = "arith.cmpi"(%134, %124) {"predicate" = 6 : i64} : (index, index) -> i1
-// CHECK-NEXT:         %136 = "arith.select"(%135, %134, %124) : (i1, index, index) -> index
 // CHECK-NEXT:         scf.for %137 = %129 to %136 step %122 {
 // CHECK-NEXT:           scf.for %138 = %121 to %127 step %122 {
->>>>>>> 6c641d92
 // CHECK-NEXT:             %139 = arith.constant -1 : index
 // CHECK-NEXT:             %140 = arith.addi %133, %139 : index
 // CHECK-NEXT:             %141 = memref.load %118[%140, %137, %138] : memref<66x66x64xf64, strided<[5184, 72, 1], offset: 21028>>
@@ -470,26 +388,14 @@
 // CHECK-NEXT:   "scf.parallel"(%157, %160, %159) ({
 // CHECK-NEXT:   ^6(%161 : index):
 // CHECK-NEXT:     %162 = arith.addi %161, %159 : index
-<<<<<<< HEAD
 // CHECK-NEXT:     %163 = arith.cmpi ult, %162, %160 : index
 // CHECK-NEXT:     %164 = arith.select %163, %162, %160 : index
-// CHECK-NEXT:     "scf.for"(%161, %164, %158) ({
-// CHECK-NEXT:     ^27(%165 : index):
-// CHECK-NEXT:       %val = "memref.load"(%in_loadview, %165) : (memref<32xf64, strided<[1], offset: 32>>, index) -> f64
-// CHECK-NEXT:       "memref.store"(%val, %out_storeview, %165) : (f64, memref<32xf64, strided<[1], offset: 32>>, index) -> ()
-// CHECK-NEXT:       "scf.yield"() : () -> ()
-// CHECK-NEXT:     }) : (index, index, index) -> ()
-// CHECK-NEXT:     "scf.yield"() : () -> ()
-=======
-// CHECK-NEXT:     %163 = "arith.cmpi"(%162, %160) {"predicate" = 6 : i64} : (index, index) -> i1
-// CHECK-NEXT:     %164 = "arith.select"(%163, %162, %160) : (i1, index, index) -> index
 // CHECK-NEXT:     scf.for %165 = %161 to %164 step %158 {
 // CHECK-NEXT:       %val = memref.load %in_loadview[%165] : memref<32xf64, strided<[1], offset: 32>>
 // CHECK-NEXT:       memref.store %val, %out_storeview[%165] : memref<32xf64, strided<[1], offset: 32>>
 // CHECK-NEXT:       scf.yield
 // CHECK-NEXT:     }
 // CHECK-NEXT:     scf.yield
->>>>>>> 6c641d92
 // CHECK-NEXT:   }) {"operand_segment_sizes" = array<i32: 1, 1, 1, 0>} : (index, index, index) -> ()
 // CHECK-NEXT:   func.return
 // CHECK-NEXT: }
@@ -523,16 +429,9 @@
 // CHECK-NEXT:   "scf.parallel"(%172, %175, %174) ({
 // CHECK-NEXT:   ^7(%176 : index):
 // CHECK-NEXT:     %177 = arith.addi %176, %174 : index
-<<<<<<< HEAD
 // CHECK-NEXT:     %178 = arith.cmpi ult, %177, %175 : index
 // CHECK-NEXT:     %179 = arith.select %178, %177, %175 : index
-// CHECK-NEXT:     "scf.for"(%176, %179, %173) ({
-// CHECK-NEXT:     ^29(%180 : index):
-=======
-// CHECK-NEXT:     %178 = "arith.cmpi"(%177, %175) {"predicate" = 6 : i64} : (index, index) -> i1
-// CHECK-NEXT:     %179 = "arith.select"(%178, %177, %175) : (i1, index, index) -> index
 // CHECK-NEXT:     scf.for %180 = %176 to %179 step %173 {
->>>>>>> 6c641d92
 // CHECK-NEXT:       %181 = arith.constant -1 : index
 // CHECK-NEXT:       %182 = arith.addi %180, %181 : index
 // CHECK-NEXT:       %183 = memref.load %169[%182] : memref<64xf64, strided<[1], offset: 4>>
@@ -548,16 +447,9 @@
 // CHECK-NEXT:   "scf.parallel"(%184, %187, %186) ({
 // CHECK-NEXT:   ^8(%188 : index):
 // CHECK-NEXT:     %189 = arith.addi %188, %186 : index
-<<<<<<< HEAD
 // CHECK-NEXT:     %190 = arith.cmpi ult, %189, %187 : index
 // CHECK-NEXT:     %191 = arith.select %190, %189, %187 : index
-// CHECK-NEXT:     "scf.for"(%188, %191, %185) ({
-// CHECK-NEXT:     ^31(%192 : index):
-=======
-// CHECK-NEXT:     %190 = "arith.cmpi"(%189, %187) {"predicate" = 6 : i64} : (index, index) -> i1
-// CHECK-NEXT:     %191 = "arith.select"(%190, %189, %187) : (i1, index, index) -> index
 // CHECK-NEXT:     scf.for %192 = %188 to %191 step %185 {
->>>>>>> 6c641d92
 // CHECK-NEXT:       %193 = arith.constant 1 : index
 // CHECK-NEXT:       %194 = arith.addi %192, %193 : index
 // CHECK-NEXT:       %195 = memref.load %171[%194] : memref<64xf64, strided<[1], offset: -1>>
@@ -598,16 +490,9 @@
 // CHECK-NEXT:   "scf.parallel"(%202, %205, %204) ({
 // CHECK-NEXT:   ^9(%206 : index):
 // CHECK-NEXT:     %207 = arith.addi %206, %204 : index
-<<<<<<< HEAD
 // CHECK-NEXT:     %208 = arith.cmpi ult, %207, %205 : index
 // CHECK-NEXT:     %209 = arith.select %208, %207, %205 : index
-// CHECK-NEXT:     "scf.for"(%206, %209, %203) ({
-// CHECK-NEXT:     ^33(%210 : index):
-=======
-// CHECK-NEXT:     %208 = "arith.cmpi"(%207, %205) {"predicate" = 6 : i64} : (index, index) -> i1
-// CHECK-NEXT:     %209 = "arith.select"(%208, %207, %205) : (i1, index, index) -> index
 // CHECK-NEXT:     scf.for %210 = %206 to %209 step %203 {
->>>>>>> 6c641d92
 // CHECK-NEXT:       %211 = arith.constant -1 : index
 // CHECK-NEXT:       %212 = arith.addi %210, %211 : index
 // CHECK-NEXT:       %213 = memref.load %201[%212] : memref<64xf64, strided<[1], offset: 4>>
@@ -623,16 +508,9 @@
 // CHECK-NEXT:   "scf.parallel"(%214, %217, %216) ({
 // CHECK-NEXT:   ^10(%218 : index):
 // CHECK-NEXT:     %219 = arith.addi %218, %216 : index
-<<<<<<< HEAD
 // CHECK-NEXT:     %220 = arith.cmpi ult, %219, %217 : index
 // CHECK-NEXT:     %221 = arith.select %220, %219, %217 : index
-// CHECK-NEXT:     "scf.for"(%218, %221, %215) ({
-// CHECK-NEXT:     ^35(%222 : index):
-=======
-// CHECK-NEXT:     %220 = "arith.cmpi"(%219, %217) {"predicate" = 6 : i64} : (index, index) -> i1
-// CHECK-NEXT:     %221 = "arith.select"(%220, %219, %217) : (i1, index, index) -> index
 // CHECK-NEXT:     scf.for %222 = %218 to %221 step %215 {
->>>>>>> 6c641d92
 // CHECK-NEXT:       %223 = arith.constant 1 : index
 // CHECK-NEXT:       %224 = arith.addi %222, %223 : index
 // CHECK-NEXT:       %225 = memref.load %200[%224] : memref<64xf64, strided<[1], offset: 4>>
@@ -696,32 +574,12 @@
 // CHECK-NEXT:     ^11(%241 : index):
 // CHECK-NEXT:       scf.for %242 = %235 to %240 step %239 {
 // CHECK-NEXT:         %243 = arith.addi %241, %238 : index
-<<<<<<< HEAD
 // CHECK-NEXT:         %244 = arith.cmpi ult, %243, %237 : index
 // CHECK-NEXT:         %245 = arith.select %244, %243, %237 : index
-// CHECK-NEXT:         "scf.for"(%241, %245, %236) ({
-// CHECK-NEXT:         ^39(%246 : index):
+// CHECK-NEXT:         scf.for %246 = %241 to %245 step %236 {
 // CHECK-NEXT:           %247 = arith.addi %242, %239 : index
 // CHECK-NEXT:           %248 = arith.cmpi ult, %247, %240 : index
 // CHECK-NEXT:           %249 = arith.select %248, %247, %240 : index
-// CHECK-NEXT:           "scf.for"(%242, %249, %236) ({
-// CHECK-NEXT:           ^40(%250 : index):
-// CHECK-NEXT:             %251 = "memref.load"(%t0_loadview, %246, %250) : (memref<11x11xf32, strided<[15, 1], offset: 32>>, index, index) -> f32
-// CHECK-NEXT:             "memref.store"(%251, %t1_storeview, %246, %250) : (f32, memref<11x11xf32, strided<[15, 1], offset: 32>>, index, index) -> ()
-// CHECK-NEXT:             "scf.yield"() : () -> ()
-// CHECK-NEXT:           }) : (index, index, index) -> ()
-// CHECK-NEXT:           "scf.yield"() : () -> ()
-// CHECK-NEXT:         }) : (index, index, index) -> ()
-// CHECK-NEXT:         "scf.yield"() : () -> ()
-// CHECK-NEXT:       }) : (index, index, index) -> ()
-// CHECK-NEXT:       "scf.yield"() : () -> ()
-=======
-// CHECK-NEXT:         %244 = "arith.cmpi"(%243, %237) {"predicate" = 6 : i64} : (index, index) -> i1
-// CHECK-NEXT:         %245 = "arith.select"(%244, %243, %237) : (i1, index, index) -> index
-// CHECK-NEXT:         scf.for %246 = %241 to %245 step %236 {
-// CHECK-NEXT:           %247 = arith.addi %242, %239 : index
-// CHECK-NEXT:           %248 = "arith.cmpi"(%247, %240) {"predicate" = 6 : i64} : (index, index) -> i1
-// CHECK-NEXT:           %249 = "arith.select"(%248, %247, %240) : (i1, index, index) -> index
 // CHECK-NEXT:           scf.for %250 = %242 to %249 step %236 {
 // CHECK-NEXT:             %251 = memref.load %t0_loadview[%246, %250] : memref<11x11xf32, strided<[15, 1], offset: 32>>
 // CHECK-NEXT:             memref.store %251, %t1_storeview[%246, %250] : memref<11x11xf32, strided<[15, 1], offset: 32>>
@@ -732,7 +590,6 @@
 // CHECK-NEXT:         scf.yield
 // CHECK-NEXT:       }
 // CHECK-NEXT:       scf.yield
->>>>>>> 6c641d92
 // CHECK-NEXT:     }) {"operand_segment_sizes" = array<i32: 1, 1, 1, 0>} : (index, index, index) -> ()
 // CHECK-NEXT:     scf.yield %t1, %t0 : memref<15x15xf32>, memref<15x15xf32>
 // CHECK-NEXT:   }

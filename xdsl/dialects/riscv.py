--- conflicted
+++ resolved
@@ -3,13 +3,7 @@
 from abc import ABC, abstractmethod
 from dataclasses import dataclass, field
 from io import StringIO
-<<<<<<< HEAD
-from typing import IO, TypeAlias, Sequence
-
-from xdsl.traits import IsTerminator, NoTerminator
-=======
-from typing import IO, Iterable, Sequence, TypeAlias
->>>>>>> a16f8a15
+from typing import IO, Sequence, TypeAlias
 
 from xdsl.dialects.builtin import (
     AnyIntegerAttr,
@@ -32,11 +26,8 @@
 )
 from xdsl.irdl import (
     IRDLOperation,
-<<<<<<< HEAD
+    Operand,
     OptOperand,
-=======
-    Operand,
->>>>>>> a16f8a15
     OptRegion,
     OptSingleBlockRegion,
     VarOperand,
@@ -448,11 +439,11 @@
     elif isinstance(arg, FloatRegisterType):
         return arg.register_name
     else:
-        if isinstance(arg.typ, RegisterType):
-            reg = arg.typ.register_name
+        if isinstance(arg.type, RegisterType):
+            reg = arg.type.register_name
             return reg
-        elif isinstance(arg.typ, FloatRegisterType):
-            reg = arg.typ.register_name
+        elif isinstance(arg.type, FloatRegisterType):
+            reg = arg.type.register_name
             return reg
     assert False
 
@@ -463,32 +454,6 @@
     comment: StringAttr | None = None,
     is_indented: bool = True,
 ) -> str:
-<<<<<<< HEAD
-=======
-    arg_strs: list[str] = []
-
-    for arg in args:
-        if arg is None:
-            continue
-        elif isa(arg, AnyIntegerAttr):
-            arg_strs.append(f"{arg.value.data}")
-        elif isinstance(arg, LabelAttr):
-            arg_strs.append(arg.data)
-        elif isinstance(arg, str):
-            arg_strs.append(arg)
-        elif isinstance(arg, RegisterType):
-            arg_strs.append(arg.register_name)
-        elif isinstance(arg, FloatRegisterType):
-            arg_strs.append(arg.register_name)
-        else:
-            if isinstance(arg.type, RegisterType):
-                reg = arg.type.register_name
-                arg_strs.append(reg)
-            elif isinstance(arg.type, FloatRegisterType):
-                reg = arg.type.register_name
-                arg_strs.append(reg)
-
->>>>>>> a16f8a15
     code = "    " if is_indented else ""
     code += name
     if arg_str:

from __future__ import annotations
from typing import TYPE_CHECKING, Annotated

from xdsl.dialects.builtin import (StringAttr, ArrayAttr, DenseArrayBase,
                                   IntAttr, NoneAttr, IntegerType, IntegerAttr,
<<<<<<< HEAD
                                   AnyIntegerAttr, IndexType, DenseIntOrFPElementsAttr, UnitAttr)
from xdsl.ir import (MLIRType, ParametrizedAttribute, Attribute, Dialect,
                     OpResult, Operation, SSAValue)
from xdsl.irdl import (OpAttr, Operand, ParameterDef, AnyAttr, VarOperand,
=======
                                   AnyIntegerAttr, IndexType, UnitAttr, i64)
from xdsl.ir import (MLIRType, ParametrizedAttribute, Attribute, Dialect,
                     OpResult, Operation, SSAValue)
from xdsl.irdl import (OpAttr, Operand, ParameterDef, AnyAttr, OptOpAttr,
>>>>>>> f10ec11b
                       irdl_attr_definition, irdl_op_definition)

if TYPE_CHECKING:
    from xdsl.parser import BaseParser
    from xdsl.printer import Printer


@irdl_attr_definition
class LLVMStructType(ParametrizedAttribute, MLIRType):
    name = "llvm.struct"

    # An empty string refers to a struct without a name.
    struct_name: ParameterDef[StringAttr]
    types: ParameterDef[ArrayAttr[Attribute]]

    # TODO: Add this parameter once xDSL supports the necessary capabilities.
    #  bitmask = ParameterDef(StringAttr)

    @staticmethod
    def from_type_list(types: list[Attribute]) -> LLVMStructType:
        return LLVMStructType([StringAttr(""), ArrayAttr(types)])

    def print_parameters(self, printer: Printer) -> None:
        assert self.struct_name.data == ""
        printer.print("<(")
        printer.print_list(self.types.data, printer.print_attribute)
        printer.print(")>")

    @staticmethod
    def parse_parameters(parser: BaseParser) -> list[Attribute]:
        parser.parse_characters("<(", "LLVM Struct must start with `<(`")
        params = parser.parse_list_of(
            parser.try_parse_type,
            "Malformed LLVM struct, expected attribute definition here!")
        parser.parse_characters(
            ")>", "Unexpected input, expected end of LLVM struct!")
        return [StringAttr(""), ArrayAttr(params)]


@irdl_attr_definition
class LLVMPointerType(ParametrizedAttribute, MLIRType):
    name = "llvm.ptr"

    type: ParameterDef[Attribute | NoneAttr]
    addr_space: ParameterDef[IntAttr | NoneAttr]

    def print_parameters(self, printer: Printer) -> None:
        if isinstance(self.type, NoneAttr):
            return

        printer.print_string("<")
        printer.print_attribute(self.type)
        if not isinstance(self.addr_space, NoneAttr):
            printer.print_string(", ")
            printer.print_attribute(self.addr_space)

        printer.print_string(">")

    @staticmethod
    def parse_parameters(parser: BaseParser) -> list[Attribute]:
        if not parser.tokenizer.starts_with('<'):
            return [NoneAttr(), NoneAttr()]
        parser.parse_characters('<', "llvm.ptr parameters expected")
        type = parser.try_parse_type()
        if type is None:
            parser.raise_error(
                "Expected first parameter of llvm.ptr to be a type!")
        if not parser.tokenizer.starts_with(','):
            parser.parse_characters('>',
                                    "End of llvm.ptr parameters expected!")
            return [type, NoneAttr()]
        parser.parse_characters(',', "llvm.ptr args must be separated by `,`")
        addr_space = parser.parse_int_literal()
        parser.parse_characters('>', "End of llvm.ptr parameters expected!")
        return [type, IntegerAttr.from_params(addr_space, IndexType())]

    @staticmethod
    def opaque():
        return LLVMPointerType([NoneAttr(), NoneAttr()])

    @staticmethod
    def typed(type: Attribute):
        return LLVMPointerType([type, NoneAttr()])


@irdl_op_definition
class GetElementPtrOp(Operation):
    name = "llvm.getelementptr"

    ptr: Annotated[Operand, LLVMPointerType]
    ssa_indices: Annotated[VarOperand, IntegerType]

    elem_type: OpAttr[Attribute]

    inbounds: OpAttr[UnitAttr]

    result: OpResult

    indices: OpAttr[DenseIntOrFPElementsAttr]

    @staticmethod
    def get(
        ptr: SSAValue | Operation,
        indices: list[int] | None = None,
        ssa_indices: list[SSAValue | Operation] | None = None,
        result_type: Attribute | None = None, 
        inbounds: bool = False,
    ):  
        # construct default mutable argument here:
        if indices is None:
            indices = []
        # TODO: convert indices to DenseI32ArrayAttr
        indices_attr = ArrayAttr([IntAttr(x) for x in indices])

        # construct default mutable argument here:
        if ssa_indices is None:
            ssa_indices = []

        # convert a potential Operation into an SSAValue
        ptr = SSAValue.get(ptr)

        # if no result type was give, infer from pointer type
        if result_type is None:
            # ptr is an SSAValue
            # ptr.typ is the type of the SSAValue (so the LLVMPointerType)
            assert isinstance(ptr.typ, LLVMPointerType)
            # ptr.typ.type is the wrapped type of the pointer
            if isinstance(ptr.typ.type, NoneAttr):
                raise ValueError("...")
            # use that as the result type
            result_type = ptr.typ.type
        
        attrs: dict[str, Attribute] = {
            'rawConstantIndices': indices_attr,
            'elem_type': result_type
        }

        if inbounds:
            attrs['inbounds'] = UnitAttr()

        return GetElementPtrOp.build(
            operands=[ptr, ssa_indices],
            result_types=[result_type],
            attributes=attrs
        )


@irdl_op_definition
class AllocaOp(Operation):
    name = "llvm.alloca"

    size: Annotated[Operand, IntegerType]

    alignment: OpAttr[AnyIntegerAttr]

    res: OpResult

    @classmethod
    def get(cls,
            size: SSAValue | Operation,
            elem_type: Attribute,
            alignment: int = 32,
            as_untyped_ptr: bool = False):
        attrs: dict[str, Attribute] = {
            'alignment': IntegerAttr.from_int_and_width(alignment, 64)
        }
        if as_untyped_ptr:
            ptr_type = LLVMPointerType.opaque()
            attrs['elem_type'] = elem_type
        else:
            ptr_type = LLVMPointerType.typed(elem_type)

        return cls.build(operands=[size],
                         attributes=attrs,
                         result_types=[ptr_type])


@irdl_op_definition
class IntToPtrOp(Operation):
    name = "llvm.inttoptr"

    input: Annotated[Operand, IntegerType]

    output: Annotated[OpResult, LLVMPointerType]

    @classmethod
    def get(cls,
            input: SSAValue | Operation,
            ptr_type: Attribute | None = None):
        if ptr_type is None:
            ptr_type = LLVMPointerType.opaque()
        else:
            ptr_type = LLVMPointerType.typed(ptr_type)
        return cls.build(operands=[input], result_types=[ptr_type])


@irdl_op_definition
class LoadOp(Operation):
    name = "llvm.load"

    ptr: Annotated[Operand, LLVMPointerType]

    dereferenced_value: OpResult

    @classmethod
    def get(cls,
            ptr: SSAValue | Operation,
            result_type: Attribute | None = None):
        if result_type is None:
            ptr = SSAValue.get(ptr)
            assert isinstance(ptr.typ, LLVMPointerType)

            if isinstance(ptr.typ.type, NoneAttr):
                raise ValueError(
                    "llvm.load requires either a result type or a typed pointer!"
                )
            result_type = ptr.typ.type

        return cls.build(operands=[ptr], result_types=[result_type])


@irdl_op_definition
class StoreOp(Operation):
    name = "llvm.store"

    value: Operand
    ptr: Annotated[Operand, LLVMPointerType]

    alignment: OptOpAttr[IntegerAttr[IntegerType]]
    ordering: OptOpAttr[IntegerAttr[IntegerType]]
    volatile_: OptOpAttr[UnitAttr]
    nontemporal: OptOpAttr[UnitAttr]

    @classmethod
    def get(cls,
            value: SSAValue | Operation,
            ptr: SSAValue | Operation,
            alignment: int | None = None,
            ordering: int = 0,
            volatile: bool = False,
            nontemporal: bool = False):
        attrs: dict[str, Attribute] = {
            'ordering': IntegerAttr(ordering, i64),
        }

        if alignment is not None:
            attrs['alignment'] = IntegerAttr[IntegerType](alignment, i64)
        if volatile:
            attrs['volatile_'] = UnitAttr()
        if nontemporal:
            attrs['nontemporal'] = UnitAttr()

        return cls.build(
            operands=[value, ptr],
            attributes=attrs,
            result_types=[],
        )


@irdl_op_definition
class NullOp(Operation):
    name = "llvm.mlir.null"

    nullptr: Annotated[OpResult, LLVMPointerType]

    @classmethod
    def get(cls, ptr_type: LLVMPointerType | None = None):
        if ptr_type is None:
            ptr_type = LLVMPointerType.opaque()
        assert isinstance(ptr_type, LLVMPointerType)

        return cls.build(result_types=[ptr_type])


@irdl_op_definition
class LLVMExtractValue(Operation):
    name = "llvm.extractvalue"

    position: OpAttr[DenseArrayBase]
    container: Annotated[Operand, AnyAttr()]

    res: Annotated[OpResult, AnyAttr()]


@irdl_op_definition
class LLVMInsertValue(Operation):
    name = "llvm.insertvalue"

    position: OpAttr[DenseArrayBase]
    container: Annotated[Operand, AnyAttr()]
    value: Annotated[Operand, AnyAttr()]

    res: Annotated[OpResult, AnyAttr()]


@irdl_op_definition
class LLVMMLIRUndef(Operation):
    name = "llvm.mlir.undef"

    res: Annotated[OpResult, AnyAttr()]


LLVM = Dialect([
    LLVMExtractValue,
    LLVMInsertValue,
    LLVMMLIRUndef,
    AllocaOp,
    GetElementPtrOp,
    IntToPtrOp,
    NullOp,
    LoadOp,
    StoreOp,
], [LLVMStructType, LLVMPointerType])<|MERGE_RESOLUTION|>--- conflicted
+++ resolved
@@ -3,17 +3,12 @@
 
 from xdsl.dialects.builtin import (StringAttr, ArrayAttr, DenseArrayBase,
                                    IntAttr, NoneAttr, IntegerType, IntegerAttr,
-<<<<<<< HEAD
+                                    i64,
                                    AnyIntegerAttr, IndexType, DenseIntOrFPElementsAttr, UnitAttr)
 from xdsl.ir import (MLIRType, ParametrizedAttribute, Attribute, Dialect,
                      OpResult, Operation, SSAValue)
-from xdsl.irdl import (OpAttr, Operand, ParameterDef, AnyAttr, VarOperand,
-=======
-                                   AnyIntegerAttr, IndexType, UnitAttr, i64)
-from xdsl.ir import (MLIRType, ParametrizedAttribute, Attribute, Dialect,
-                     OpResult, Operation, SSAValue)
-from xdsl.irdl import (OpAttr, Operand, ParameterDef, AnyAttr, OptOpAttr,
->>>>>>> f10ec11b
+
+from xdsl.irdl import (OpAttr, Operand, ParameterDef, AnyAttr, OptOpAttr, VarOperand,
                        irdl_attr_definition, irdl_op_definition)
 
 if TYPE_CHECKING:

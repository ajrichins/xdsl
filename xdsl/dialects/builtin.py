--- conflicted
+++ resolved
@@ -1069,13 +1069,8 @@
         printer.print_string(f"{self.data}")
 
     @staticmethod
-<<<<<<< HEAD
-    def from_constant(value: int) -> AffineMapAttr:
-        return AffineMapAttr(AffineMap.from_constant(value))
-=======
     def constant_map(value: int) -> AffineMapAttr:
         return AffineMapAttr(AffineMap.constant_map(value))
->>>>>>> 08368d73
 
 
 @irdl_op_definition

--- conflicted
+++ resolved
@@ -70,15 +70,9 @@
         while len(first_block.args):
             # arguments are passed to riscv functions via a0, a1, ...
             # replace arguments with `GetRegisterOp`s
-<<<<<<< HEAD
             index = len(first_block.args) - 1
             last_arg = first_block.args[-1]
-            get_reg_op = riscv.GetRegisterOp(riscv.Register(f"a{index}"))
-=======
-            index = len(body.args) - 1
-            last_arg = body.args[-1]
             get_reg_op = riscv.GetRegisterOp(f"a{index}")
->>>>>>> b9fb4469
             last_arg.replace_by(get_reg_op.res)
             rewriter.insert_op_before(get_reg_op, first_op)
             first_op = get_reg_op

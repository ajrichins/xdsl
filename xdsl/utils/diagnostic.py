--- conflicted
+++ resolved
@@ -34,10 +34,6 @@
         elif isinstance(toplevel, Block):
             p.print_block(toplevel)
         elif isinstance(toplevel, Region):
-<<<<<<< HEAD
-            # TOFIX: Is that ever used. Revisit the whole exception
-=======
->>>>>>> 2d4a2ca4
             p.print_region(toplevel)
         else:
             assert "xDSL internal error: get_toplevel_object returned unknown construct"

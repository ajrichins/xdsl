--- conflicted
+++ resolved
@@ -23,11 +23,7 @@
         return AffineMap(0, 0, [AffineExpr.constant(value)])
 
     @staticmethod
-<<<<<<< HEAD
-    def from_constants(*values: int) -> AffineMap:
-=======
     def point_map(*values: int) -> AffineMap:
->>>>>>> 092d23d1
         return AffineMap(0, 0, [AffineExpr.constant(value) for value in values])
 
     @staticmethod

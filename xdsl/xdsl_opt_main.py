--- conflicted
+++ resolved
@@ -88,11 +88,8 @@
         FIR,
         Func,
         GPU,
-<<<<<<< HEAD
         HLS,
-=======
         Linalg,
->>>>>>> 092d23d1
         IRDL,
         LLVM,
         Math,

--- conflicted
+++ resolved
@@ -1,17 +1,7 @@
 from abc import ABC
 
 from xdsl.dialects.builtin import ModuleOp
-<<<<<<< HEAD
-from xdsl.dialects.riscv import (
-    FloatRegisterType,
-    LabelOp,
-    Register,
-    RegisterType,
-    RISCVOp,
-)
-=======
-from xdsl.dialects.riscv import FloatRegisterType, IntRegisterType, RISCVOp
->>>>>>> d9c82e37
+from xdsl.dialects.riscv import FloatRegisterType, IntRegisterType, LabelOp, RISCVOp
 from xdsl.ir import SSAValue
 
 

{
 "cells": [
  {
   "attachments": {},
   "cell_type": "markdown",
   "id": "5729f383",
   "metadata": {},
   "source": [
    "# Building a Database Abstraction in xDSL\n",
    "\n",
    "In this example, we show how to build a database DSL such that we can interact with SQL-like queries directly from within Python, as well as optimize their execution.\n",
    "\n",
    "Say we are given an example like this:\n",
    "\n",
    "```SQL\n",
    "SELECT * FROM T WHERE T.a > 5 + 5\n",
    "```\n",
    "\n",
    "Clearly, this can be optimized using constant folding to:\n",
    "\n",
    "```SQL\n",
    "SELECT * FROM T WHERE T.a > 10\n",
    "```\n",
    "\n",
    "Through xDSL, we can build the necessary abstractions for such a query and implement optimizations, in particular the constant folding one.\n"
   ]
  },
  {
   "attachments": {},
   "cell_type": "markdown",
   "id": "1b5c461b",
   "metadata": {},
   "source": [
    "While there are several ways to structure an IR in xDSL, we decide to go with a structure that connects different Operations (abstractions for some form of computation) through SSAValues. These SSAValues need a type, which is a form of compile-time information. This kind of information can be expressed as an Attribute. Therefore, we start by defining an Attribute for bags. These bags need to have some information about what is actually contained in them. This information is again compile-time information. Therefore, we encode it as an Attribute and add it to the bag attribute as a Parameter."
   ]
  },
  {
   "cell_type": "code",
   "execution_count": 1,
   "id": "7aaf5d7c",
   "metadata": {},
   "outputs": [],
   "source": [
    "from xdsl.ir import *\n",
    "from xdsl.irdl import *\n",
    "from xdsl.dialects.builtin import *\n",
    "from xdsl.dialects.arith import *\n",
    "from xdsl.dialects.scf import *\n",
    "from xdsl.pattern_rewriter import *\n",
    "\n",
    "\n",
    "@irdl_attr_definition\n",
    "class Bag(ParametrizedAttribute):\n",
    "    name = \"sql.bag\"\n",
    "    schema: ParameterDef[Attribute]"
   ]
  },
  {
   "attachments": {},
   "cell_type": "markdown",
   "id": "c099a196",
   "metadata": {},
   "source": [
    "In the textual IR, which xDSL generates out-of-the-box for Attributes and Operations, this looks the following:"
   ]
  },
  {
   "cell_type": "code",
   "execution_count": 2,
   "id": "497c67b9",
   "metadata": {},
   "outputs": [
    {
     "name": "stdout",
     "output_type": "stream",
     "text": [
      "#sql.bag<i32>"
     ]
    }
   ],
   "source": [
    "printer = Printer()\n",
    "printer.print_attribute(Bag([i32]))"
   ]
  },
  {
   "attachments": {},
   "cell_type": "markdown",
   "id": "6879da8f",
   "metadata": {},
   "source": [
    "Now we want to start abstracting forms of computation. At first, we just want to have an access to the table T, so we define a table operation. This Operation has an attribute encoding the table name and a result. This result is an SSAValue, which we can pass to other operations in the future."
   ]
  },
  {
   "cell_type": "code",
   "execution_count": 3,
   "id": "e9fad9ec",
   "metadata": {},
   "outputs": [],
   "source": [
    "from xdsl.irdl import attr_def, result_def\n",
    "\n",
    "\n",
    "@irdl_op_definition\n",
    "class Table(IRDLOperation):\n",
    "    name = \"sql.table\"\n",
    "    table_name: StringAttr = attr_def(StringAttr)\n",
    "    result_bag: OpResult = result_def(Bag)"
   ]
  },
  {
   "attachments": {},
   "cell_type": "markdown",
   "id": "ba73a528",
   "metadata": {},
   "source": [
    "Using this operation, we can create the first full query:\n",
    "\n",
    "```sql\n",
    "SELECT * from T\n",
    "```"
   ]
  },
  {
   "cell_type": "code",
   "execution_count": 4,
   "id": "b0b135d3",
   "metadata": {},
   "outputs": [
    {
     "name": "stdout",
     "output_type": "stream",
     "text": [
      "%0 = \"sql.table\"() {\"table_name\" = \"T\"} : () -> #sql.bag<i32>"
     ]
    }
   ],
   "source": [
    "t = Table.build(attributes={\"table_name\": StringAttr(\"T\")}, result_types=[Bag([(i32)])])\n",
    "printer.print_op(t)"
   ]
  },
  {
   "attachments": {},
   "cell_type": "markdown",
   "id": "4f99665f",
   "metadata": {},
   "source": [
    "The top-level object in xDSL is a `ModuleOp`, which is an operation representing a module\n",
    "of code to compile."
   ]
  },
  {
   "cell_type": "code",
   "execution_count": 5,
   "id": "bbbccc08",
   "metadata": {},
   "outputs": [
    {
     "name": "stdout",
     "output_type": "stream",
     "text": [
      "builtin.module {\n",
      "  %0 = \"sql.table\"() {\"table_name\" = \"T\"} : () -> #sql.bag<i32>\n",
      "}\n"
     ]
    }
   ],
   "source": [
    "module = ModuleOp([t])\n",
    "print(module)"
   ]
  },
  {
   "attachments": {},
   "cell_type": "markdown",
   "id": "f10c513f",
   "metadata": {},
   "source": [
    "In order to abstract our goal query, we need an abstraction for selections. Again, this is a form of computation, so  abstract it as an operation. The actual condition to filter with is nested inside that operation. The way to go about this in xDSL is using a Region. Additionally, we decide to reuse dialects already defined within xDSL, in particular the arith dialect."
   ]
  },
  {
   "cell_type": "code",
   "execution_count": 6,
   "id": "ff621a44",
   "metadata": {},
   "outputs": [],
   "source": [
    "@irdl_op_definition\n",
    "class Selection(IRDLOperation):\n",
    "    name = \"sql.selection\"\n",
    "    input_bag: Operand = operand_def(Bag)\n",
    "    filter: Region = region_def()\n",
    "    result_bag: OpResult = result_def(Bag)"
   ]
  },
  {
   "attachments": {},
   "cell_type": "markdown",
   "id": "f668a3d1",
   "metadata": {},
   "source": [
    "We instantiate this in two steps. First, we build the filter region, then the operation itself:"
   ]
  },
  {
   "cell_type": "code",
   "execution_count": 7,
   "id": "e38541ac",
   "metadata": {},
   "outputs": [],
   "source": [
    "from xdsl.builder import Builder\n",
    "\n",
    "\n",
    "@Builder.implicit_region((i32,))\n",
    "def filter(args: tuple[BlockArgument, ...]):\n",
    "    # filter argument\n",
    "    (arg,) = args\n",
    "\n",
    "    const1 = Constant.from_int_and_width(5, 32)\n",
    "    const2 = Constant.from_int_and_width(5, 32)\n",
    "    add = Addi(const1, const2)\n",
    "    cmp = Cmpi(arg, add, \"sgt\")\n",
    "    # sgt stands for `signed greater than`. In xDSL, this is encoded as a predicate attribute with value 4.\n",
    "    Yield.get(cmp)"
   ]
  },
  {
   "cell_type": "code",
   "execution_count": 8,
   "id": "c8d39679",
   "metadata": {},
   "outputs": [
    {
     "name": "stdout",
     "output_type": "stream",
     "text": [
      "%1 = \"sql.selection\"(%0) ({\n",
      "^0(%2 : i32):\n",
      "  %3 = arith.constant 5 : i32\n",
      "  %4 = arith.constant 5 : i32\n",
      "  %5 = arith.addi %3, %4 : i32\n",
<<<<<<< HEAD
      "  %6 = arith.cmpi sgt, %2, %5 : i32\n",
      "  \"scf.yield\"(%6) : (i1) -> ()\n",
=======
      "  %6 = \"arith.cmpi\"(%2, %5) {\"predicate\" = 4 : i64} : (i32, i32) -> i1\n",
      "  scf.yield %6 : i1\n",
>>>>>>> 6c641d92
      "}) : (#sql.bag<i32>) -> #sql.bag<i32>"
     ]
    }
   ],
   "source": [
    "sel = Selection.build(result_types=[Bag([i32])], operands=[t], regions=[filter])\n",
    "\n",
    "printer.print_op(sel)"
   ]
  },
  {
   "attachments": {},
   "cell_type": "markdown",
   "id": "efd67bfc",
   "metadata": {},
   "source": [
    "In a next step, we want to rewrite the IR created in the last step using constant folding. For that, we use the xDSL RewriteEngine, which applies RewritePatterns to the IR. As a first step, we define the necessary Pattern:"
   ]
  },
  {
   "cell_type": "code",
   "execution_count": 9,
   "id": "0b618749",
   "metadata": {},
   "outputs": [],
   "source": [
    "@dataclass\n",
    "class ConstantFolding(RewritePattern):\n",
    "    @op_type_rewrite_pattern\n",
    "    def match_and_rewrite(self, op: Addi, rewriter: PatternRewriter):\n",
    "        if isinstance(op.lhs.owner, Constant) and isinstance(op.rhs.owner, Constant):\n",
    "            lhs_data = cast(IntegerAttr[IntegerType], op.lhs.owner.value).value.data\n",
    "            rhs_data = cast(IntegerAttr[IntegerType], op.rhs.owner.value).value.data\n",
    "            lhs_type = cast(IntegerAttr[IntegerType], op.lhs.owner.value).type\n",
    "            rewriter.replace_matched_op(\n",
    "                Constant.from_int_and_width(lhs_data + rhs_data, lhs_type)\n",
    "            )"
   ]
  },
  {
   "cell_type": "code",
   "execution_count": 10,
   "id": "864c39f3",
   "metadata": {},
   "outputs": [],
   "source": [
    "walker = PatternRewriteWalker(\n",
    "    GreedyRewritePatternApplier([ConstantFolding()]),\n",
    "    walk_regions_first=True,\n",
    "    apply_recursively=True,\n",
    "    walk_reverse=False,\n",
    ")\n",
    "\n",
    "module.body.block.add_op(sel)"
   ]
  },
  {
   "cell_type": "code",
   "execution_count": 11,
   "id": "0b653e33",
   "metadata": {},
   "outputs": [
    {
     "name": "stdout",
     "output_type": "stream",
     "text": [
      "%1 = \"sql.selection\"(%0) ({\n",
      "^0(%2 : i32):\n",
      "  %3 = arith.constant 5 : i32\n",
      "  %4 = arith.constant 5 : i32\n",
      "  %5 = arith.addi %3, %4 : i32\n",
<<<<<<< HEAD
      "  %6 = arith.cmpi sgt, %2, %5 : i32\n",
      "  \"scf.yield\"(%6) : (i1) -> ()\n",
=======
      "  %6 = \"arith.cmpi\"(%2, %5) {\"predicate\" = 4 : i64} : (i32, i32) -> i1\n",
      "  scf.yield %6 : i1\n",
>>>>>>> 6c641d92
      "}) : (#sql.bag<i32>) -> #sql.bag<i32>"
     ]
    }
   ],
   "source": [
    "printer.print_op(sel)"
   ]
  },
  {
   "attachments": {},
   "cell_type": "markdown",
   "id": "ac92fb31",
   "metadata": {},
   "source": [
    "Now let's remove the left over constants and we are:"
   ]
  },
  {
   "cell_type": "code",
   "execution_count": 12,
   "id": "21e27fff",
   "metadata": {},
   "outputs": [],
   "source": [
    "@dataclass\n",
    "class DeadConstantElim(RewritePattern):\n",
    "    @op_type_rewrite_pattern\n",
    "    def match_and_rewrite(self, op: Constant, rewriter: PatternRewriter):\n",
    "        if len(op.result.uses) == 0:\n",
    "            rewriter.erase_matched_op()"
   ]
  },
  {
   "cell_type": "code",
   "execution_count": 13,
   "id": "c53c8eb5",
   "metadata": {},
   "outputs": [],
   "source": [
    "walker = PatternRewriteWalker(\n",
    "    GreedyRewritePatternApplier([DeadConstantElim()]),\n",
    "    walk_regions_first=True,\n",
    "    apply_recursively=True,\n",
    "    walk_reverse=False,\n",
    ")\n",
    "\n",
    "walker.rewrite_module(module)"
   ]
  },
  {
   "cell_type": "code",
   "execution_count": 14,
   "id": "b76b2bab",
   "metadata": {},
   "outputs": [
    {
     "name": "stdout",
     "output_type": "stream",
     "text": [
      "%1 = \"sql.selection\"(%0) ({\n",
      "^0(%2 : i32):\n",
      "  %3 = arith.constant 5 : i32\n",
      "  %4 = arith.constant 5 : i32\n",
      "  %5 = arith.addi %3, %4 : i32\n",
<<<<<<< HEAD
      "  %6 = arith.cmpi sgt, %2, %5 : i32\n",
      "  \"scf.yield\"(%6) : (i1) -> ()\n",
=======
      "  %6 = \"arith.cmpi\"(%2, %5) {\"predicate\" = 4 : i64} : (i32, i32) -> i1\n",
      "  scf.yield %6 : i1\n",
>>>>>>> 6c641d92
      "}) : (#sql.bag<i32>) -> #sql.bag<i32>"
     ]
    }
   ],
   "source": [
    "printer.print_op(sel)"
   ]
  },
  {
   "attachments": {},
   "cell_type": "markdown",
   "id": "14c3bf0a",
   "metadata": {},
   "source": [
    "In this example, the SSAValue %1 is just flying around. We want to make sure it is actually bound to somewhere, such that we know what to do with it during compilation. Therefore, we introduce a SinkOp, which returns the data in the bag to the executor of the Query."
   ]
  },
  {
   "cell_type": "code",
   "execution_count": 15,
   "id": "e8fce9aa",
   "metadata": {},
   "outputs": [],
   "source": [
    "@irdl_op_definition\n",
    "class SinkOp(IRDLOperation):\n",
    "    name = \"sql.sink\"\n",
    "    bag: Operand = operand_def(Bag)"
   ]
  },
  {
   "attachments": {},
   "cell_type": "markdown",
   "id": "38269ef7",
   "metadata": {},
   "source": [
    "In xDSL, all IRs need a ModuleOp as the outermost Operation, so we wrap it inside on:"
   ]
  },
  {
   "cell_type": "code",
   "execution_count": 16,
   "id": "5deac6c5",
   "metadata": {},
   "outputs": [
    {
     "name": "stdout",
     "output_type": "stream",
     "text": [
      "builtin.module {\n",
      "  %0 = \"sql.table\"() {\"table_name\" = \"T\"} : () -> #sql.bag<i32>\n",
      "  %1 = \"sql.selection\"(%0) ({\n",
      "  ^0(%2 : i32):\n",
      "    %3 = arith.constant 5 : i32\n",
      "    %4 = arith.constant 5 : i32\n",
      "    %5 = arith.addi %3, %4 : i32\n",
<<<<<<< HEAD
      "    %6 = arith.cmpi sgt, %2, %5 : i32\n",
      "    \"scf.yield\"(%6) : (i1) -> ()\n",
=======
      "    %6 = \"arith.cmpi\"(%2, %5) {\"predicate\" = 4 : i64} : (i32, i32) -> i1\n",
      "    scf.yield %6 : i1\n",
>>>>>>> 6c641d92
      "  }) : (#sql.bag<i32>) -> #sql.bag<i32>\n",
      "  \"sql.sink\"(%1) : (#sql.bag<i32>) -> ()\n",
      "}\n"
     ]
    }
   ],
   "source": [
    "module.body.block.add_op(SinkOp.build(operands=[sel]))\n",
    "\n",
    "printer.print(module)"
   ]
  },
  {
   "attachments": {},
   "cell_type": "markdown",
   "id": "13368421",
   "metadata": {},
   "source": [
    "And now we actually have an abstraction for the query, even with an optimization pass for constant folding."
   ]
  }
 ],
 "metadata": {
  "kernelspec": {
   "display_name": "venv",
   "language": "python",
   "name": "python3"
  },
  "language_info": {
   "name": "python",
   "version": "3.11.0"
  }
 },
 "nbformat": 4,
 "nbformat_minor": 5
}<|MERGE_RESOLUTION|>--- conflicted
+++ resolved
@@ -243,13 +243,8 @@
       "  %3 = arith.constant 5 : i32\n",
       "  %4 = arith.constant 5 : i32\n",
       "  %5 = arith.addi %3, %4 : i32\n",
-<<<<<<< HEAD
       "  %6 = arith.cmpi sgt, %2, %5 : i32\n",
-      "  \"scf.yield\"(%6) : (i1) -> ()\n",
-=======
-      "  %6 = \"arith.cmpi\"(%2, %5) {\"predicate\" = 4 : i64} : (i32, i32) -> i1\n",
       "  scf.yield %6 : i1\n",
->>>>>>> 6c641d92
       "}) : (#sql.bag<i32>) -> #sql.bag<i32>"
      ]
     }
@@ -321,13 +316,8 @@
       "  %3 = arith.constant 5 : i32\n",
       "  %4 = arith.constant 5 : i32\n",
       "  %5 = arith.addi %3, %4 : i32\n",
-<<<<<<< HEAD
       "  %6 = arith.cmpi sgt, %2, %5 : i32\n",
-      "  \"scf.yield\"(%6) : (i1) -> ()\n",
-=======
-      "  %6 = \"arith.cmpi\"(%2, %5) {\"predicate\" = 4 : i64} : (i32, i32) -> i1\n",
       "  scf.yield %6 : i1\n",
->>>>>>> 6c641d92
       "}) : (#sql.bag<i32>) -> #sql.bag<i32>"
      ]
     }
@@ -392,13 +382,8 @@
       "  %3 = arith.constant 5 : i32\n",
       "  %4 = arith.constant 5 : i32\n",
       "  %5 = arith.addi %3, %4 : i32\n",
-<<<<<<< HEAD
       "  %6 = arith.cmpi sgt, %2, %5 : i32\n",
-      "  \"scf.yield\"(%6) : (i1) -> ()\n",
-=======
-      "  %6 = \"arith.cmpi\"(%2, %5) {\"predicate\" = 4 : i64} : (i32, i32) -> i1\n",
       "  scf.yield %6 : i1\n",
->>>>>>> 6c641d92
       "}) : (#sql.bag<i32>) -> #sql.bag<i32>"
      ]
     }
@@ -455,13 +440,8 @@
       "    %3 = arith.constant 5 : i32\n",
       "    %4 = arith.constant 5 : i32\n",
       "    %5 = arith.addi %3, %4 : i32\n",
-<<<<<<< HEAD
       "    %6 = arith.cmpi sgt, %2, %5 : i32\n",
-      "    \"scf.yield\"(%6) : (i1) -> ()\n",
-=======
-      "    %6 = \"arith.cmpi\"(%2, %5) {\"predicate\" = 4 : i64} : (i32, i32) -> i1\n",
       "    scf.yield %6 : i1\n",
->>>>>>> 6c641d92
       "  }) : (#sql.bag<i32>) -> #sql.bag<i32>\n",
       "  \"sql.sink\"(%1) : (#sql.bag<i32>) -> ()\n",
       "}\n"
